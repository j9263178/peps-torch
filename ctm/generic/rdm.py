import torch
from ctm.generic.env import ENV
from tn_interface import contract, einsum
from tn_interface import contiguous, view, permute
from tn_interface import conj


def _sym_pos_def_matrix(rdm, sym_pos_def=False, verbosity=0, who="unknown"):
    rdm_asym = 0.5 * (rdm - rdm.conj().t())
    rdm = 0.5 * (rdm + rdm.conj().t())
    if verbosity > 0:
        log.info(f"{who} norm(rdm_sym) {rdm.norm()} norm(rdm_asym) {rdm_asym.norm()}")
    if sym_pos_def:
        with torch.no_grad():
            D, U = torch.symeig(rdm, eigenvectors=True)
            if D.min() < 0:
                log.info(f"{who} max(diag(rdm)) {D.max()} min(diag(rdm)) {D.min()}")
                D = torch.clamp(D, min=0)
                rdm_posdef = U @ torch.diag(D) @ U.conj().t()
                rdm.copy_(rdm_posdef)
    rdm = rdm / rdm.diagonal().sum()
    return rdm


def _sym_pos_def_rdm(rdm, sym_pos_def=False, verbosity=0, who=None):
    assert len(rdm.size()) % 2 == 0, "invalid rank of RDM"
    nsites = len(rdm.size()) // 2

    orig_shape = rdm.size()
    rdm = rdm.reshape(torch.prod(torch.as_tensor(rdm.size())[:nsites]), -1)

    rdm = _sym_pos_def_matrix(rdm, sym_pos_def=sym_pos_def, verbosity=verbosity, who=who)
    rdm = rdm.reshape(orig_shape)
    return rdm


def rdm1x1(coord, state, env, operator=None, sym_pos_def=False, force_cpu=False, verbosity=0):
    r"""
    :param coord: vertex (x,y) for which reduced density matrix is constructed
    :param state: underlying wavefunction
    :param env: environment corresponding to ``state``
    :param state: 1-site operator to contract with the two physical indices of the rdm
    :param verbosity: logging verbosity
    :type coord: tuple(int,int)
    :type state: IPEPS
    :type env: ENV
    :type operator: torch.tensor
    :type verbosity: int
    :return: 1-site reduced density matrix with indices :math:`s;s'`. If an operator was provided,
    returns the expectation value of this operator (not normalized by the norm of the wavefunction).
    :rtype: torch.tensor

    Computes 1-site reduced density matrix :math:`\rho_{1x1}` centered on vertex ``coord`` by
    contracting the following tensor network::

        C--T-----C
        |  |	 |
        T--A^+A--T
        |  |	 |
        C--T-----C

    If no operator was provided, the physical indices `s` and `s'` of on-site tensor :math:`A`
    at vertex ``coord`` and it's hermitian conjugate :math:`A^\dagger` are left uncontracted.
    Else, they are contracted with the operator.
    """
    who = "rdm1x1"
    # C(-1,-1)--1->0
    # 0
    # 0
    # T(-1,0)--2
    # 1
    if force_cpu:
        C = env.C[(coord, (-1, -1))].cpu()
        T = env.T[(coord, (-1, 0))].cpu()
    else:
        C = env.C[(coord, (-1, -1))]
        T = env.T[(coord, (-1, 0))]
    rdm = contract(C, T, ([0], [0]))
    if verbosity > 0:
        print("rdm=CT " + str(rdm.size()))
    # C(-1,-1)--0
    # |
    # T(-1,0)--2->1
    # 1
    # 0
    # C(-1,1)--1->2
    if force_cpu:
        C = env.C[(coord, (-1, 1))].cpu()
    else:
        C = env.C[(coord, (-1, 1))]
    rdm = contract(rdm, C, ([1], [0]))
    if verbosity > 0:
        print("rdm=CTC " + str(rdm.size()))
    # C(-1,-1)--0
    # |
    # T(-1,0)--1
    # |			    0->2
    # C(-1,1)--2 1--T(0,1)--2->3
    if force_cpu:
        T = env.T[(coord, (0, 1))].cpu()
    else:
        T = env.T[(coord, (0, 1))]
    rdm = contract(rdm, T, ([2], [1]))
    if verbosity > 0:
        print("rdm=CTCT " + str(rdm.size()))
    # TODO - more efficent contraction with uncontracted-double-layer on-site tensor
    #		Possibly reshape indices 1,2 of rdm, which are to be contracted with
    #		on-site tensor and contract bra,ket in two steps instead of creating
    #		double layer tensor
    #	 /
    # --A--
    #  /|s
    #
    # s'|/
    # --A--
    #  /
    #
    if force_cpu:
        a_1layer = state.site(coord).cpu()
    else:
        a_1layer = state.site(coord)
    dimsA = a_1layer.size()
    if operator == None:
        a = contiguous(einsum('mefgh,nabcd->eafbgchdmn', a_1layer, conj(a_1layer)))
        a = view(a, (dimsA[1] ** 2, dimsA[2] ** 2, dimsA[3] ** 2, dimsA[4] ** 2, dimsA[0], dimsA[0]))
    else:
        a = contiguous(einsum('mefgh,mn,nabcd->eafbgchd', a_1layer, operator, conj(a_1layer)))
        a = view(a, (dimsA[1] ** 2, dimsA[2] ** 2, dimsA[3] ** 2, dimsA[4] ** 2))
    # C(-1,-1)--0
    # |
    # |			    0->2
    # T(-1,0)--1 1--a--3
    # |			    2\45(s,s')
    # |			    2
    # C(-1,1)-------T(0,1)--3->1
    rdm = contract(rdm, a, ([1, 2], [1, 2]))
    if verbosity > 0:
        print("rdm=CTCTa " + str(rdm.size()))
    # C(-1,-1)--0 0--T(0,-1)--2->0
    # |			 	 1
    # |			 	 2
    # T(-1,0)--------a--3->2
    # |			  	 |\45->34(s,s')
    # |			  	 |
    # C(-1,1)--------T(0,1)--1
    if force_cpu:
        T = env.T[(coord, (0, -1))].cpu()
    else:
        T = env.T[(coord, (0, -1))]
    rdm = contract(T, rdm, ([0, 1], [0, 2]))
    if verbosity > 0:
        print("rdm=CTCTaT " + str(rdm.size()))
    # C(-1,-1)--T(0,-1)--0 0--C(1,-1)
    # |		    |			  1->0
    # |		    |
    # T(-1,0)---a--2
    # |		    |\34(s,s')
    # |		    |
    # C(-1,1)---T(0,1)--0->1
    if force_cpu:
        C = env.C[(coord, (1, -1))].cpu()
    else:
        C = env.C[(coord, (1, -1))]
    rdm = contract(C, rdm, ([0], [0]))
    if verbosity > 0:
        print("rdm=CTCTaTC " + str(rdm.size()))
    # C(-1,-1)--T(0,-1)-----C(1,-1)
    # |		    |		  	    0
    # |		    |		 	    0
    # T(-1,0)---a--2 1------T(1,0)
    # |		    |\34->23(s,s')  2->0
    # |		    |
    # C(-1,1)---T(0,1)--1
    if force_cpu:
        T = env.T[(coord, (1, 0))].cpu()
    else:
        T = env.T[(coord, (1, 0))]
    rdm = contract(T, rdm, ([0, 1], [0, 2]))
    if verbosity > 0:
        print("rdm=CTCTaTCT " + str(rdm.size()))
    # C(-1,-1)--T(0,-1)--------C(1,-1)
    # |		    |			     |
    # |		    |		 	     |
    # T(-1,0)---a--------------T(1,0)
    # |		    |\23->12(s,s')   0
    # |		    |			     0
    # C(-1,1)---T(0,1)--1 1----C(1,1)
    if force_cpu:
        C = env.C[(coord, (1, 1))].cpu()
    else:
        C = env.C[(coord, (1, 1))]
    rdm = contract(rdm, C, ([0, 1], [0, 1]))
    if verbosity > 0:
        print("rdm=CTCTaTCTC " + str(rdm.size()))

    # symmetrize and normalize
    if operator == None:
        rdm = _sym_pos_def_rdm(rdm, sym_pos_def=sym_pos_def, verbosity=verbosity, who=who)
    return rdm


def rdm2x1(coord, state, env, sym_pos_def=False, verbosity=0):
    r"""
    :param coord: vertex (x,y) specifies position of 2x1 subsystem
    :param state: underlying wavefunction
    :param env: environment corresponding to ``state``
    :param verbosity: logging verbosity
    :type coord: tuple(int,int)
    :type state: IPEPS
    :type env: ENV
    :type verbosity: int
    :return: 2-site reduced density matrix with indices :math:`s_0s_1;s'_0s'_1`
    :rtype: torch.tensor

    Computes 2-site reduced density matrix :math:`\rho_{2x1}` of a horizontal
    2x1 subsystem using following strategy:

        1. compute four individual corners
        2. construct right and left half of the network
        3. contract right and left halt to obtain final reduced density matrix

    ::

        C--T------------T------------------C = C2x2_LU(coord)--C2x2(coord+(1,0))
        |  |			|				  |   |			   |
        T--A^+A(coord)--A^+A(coord+(1,0))--T   C2x1_LD(coord)--C2x1(coord+(1,0))
        |  |			|				  |
        C--T------------T------------------C

    The physical indices `s` and `s'` of on-sites tensors :math:`A` (and :math:`A^\dagger`)
    at vertices ``coord``, ``coord+(1,0)`` are left uncontracted
    """
    who = "rdm2x1"
    # ----- building C2x2_LU ----------------------------------------------------
    C = env.C[(state.vertexToSite(coord), (-1, -1))]
    T1 = env.T[(state.vertexToSite(coord), (0, -1))]
    T2 = env.T[(state.vertexToSite(coord), (-1, 0))]
    dimsA = state.site(coord).size()
    a = einsum('mefgh,nabcd->eafbgchdmn', state.site(coord), conj(state.site(coord)))
    a = view(contiguous(a), \
             (dimsA[1] ** 2, dimsA[2] ** 2, dimsA[3] ** 2, dimsA[4] ** 2, dimsA[0], dimsA[0]))

    # C--10--T1--2
    # 0	 	 1
    C2x2_LU = contract(C, T1, ([1], [0]))

    # C------T1--2->1
    # 0	  1->0
    # 0
    # T2--2->3
    # 1->2
    C2x2_LU = contract(C2x2_LU, T2, ([0], [0]))

    # C-------T1--1->0
    # |	  	  0
    # |	      0
    # T2--3 1 a--3
    # 2->1	  2\45
    C2x2_LU = contract(C2x2_LU, a, ([0, 3], [0, 1]))

    # permute 012345->120345
    # reshape (12)(03)45->0123
    # C2x2--1
    # |\23
    # 0
    C2x2_LU = permute(C2x2_LU, (1, 2, 0, 3, 4, 5))
    C2x2_LU = view(contiguous(C2x2_LU), \
                   (T2.size(1) * a.size(2), T1.size(2) * a.size(3), dimsA[0], dimsA[0]))
    if verbosity > 0:
        print("C2X2 LU " + str(coord) + "->" + str(state.vertexToSite(coord)) + " (-1,-1): " + str(C2x2_LU.size()))

    # ----- building C2x1_LD ----------------------------------------------------
    C = env.C[(state.vertexToSite(coord), (-1, 1))]
    T2 = env.T[(state.vertexToSite(coord), (0, 1))]

    # 0	   0->1
    # C--1 1--T2--2
    C2x1_LD = contract(C, T2, ([1], [1]))

    # reshape (01)2->(0)1
    # 0
    # |
    # C2x1--1
    C2x1_LD = view(contiguous(C2x1_LD), (C.size(0) * T2.size(0), T2.size(2)))
    if verbosity > 0:
        print("C2X1 LD " + str(coord) + "->" + str(state.vertexToSite(coord)) + " (-1,1): " + str(C2x1_LD.size()))

    # ----- build left part C2x2_LU--C2x1_LD ------------------------------------
    # C2x2_LU--1
    # |\23
    # 0
    # 0
    # C2x1_LD--1->0
    # TODO is it worthy(performance-wise) to instead overwrite one of C2x2_LU,C2x2_RU ?
    left_half = contract(C2x1_LD, C2x2_LU, ([0], [0]))

    # ----- building C2x2_RU ----------------------------------------------------
    vec = (1, 0)
    shitf_coord = state.vertexToSite((coord[0] + vec[0], coord[1] + vec[1]))
    C = env.C[(shitf_coord, (1, -1))]
    T1 = env.T[(shitf_coord, (1, 0))]
    T2 = env.T[(shitf_coord, (0, -1))]
    dimsA = state.site(shitf_coord).size()
    a = einsum('mefgh,nabcd->eafbgchdmn', state.site(shitf_coord), conj(state.site(shitf_coord)))
    a = view(contiguous(a), \
             (dimsA[1] ** 2, dimsA[2] ** 2, dimsA[3] ** 2, dimsA[4] ** 2, dimsA[0], dimsA[0]))

    # 0--C
    #	 1
    #	 0
    # 1--T1
    #	 2
    C2x2_RU = contract(C, T1, ([1], [0]))

    # 2<-0--T2--2 0--C
    #    3<-1	     |
    #		   0<-1--T1
    #			  1<-2
    C2x2_RU = contract(C2x2_RU, T2, ([0], [2]))

    # 1<-2--T2------C
    #	    3	    |
    #	 45\0	    |
    # 2<-1--a--3 0--T1
    #	 3<-2	 0<-1
    C2x2_RU = contract(C2x2_RU, a, ([0, 3], [3, 0]))

    # permute 012334->120345
    # reshape (12)(03)45->0123
    # 0--C2x2
    # 23/|
    #	 1
    C2x2_RU = permute(C2x2_RU, (1, 2, 0, 3, 4, 5))
    C2x2_RU = view(contiguous(C2x2_RU), \
                   (T2.size(0) * a.size(1), T1.size(2) * a.size(2), dimsA[0], dimsA[0]))
    if verbosity > 0:
        print("C2X2 RU " + str((coord[0] + vec[0], coord[1] + vec[1])) + "->" + str(shitf_coord) + " (1,-1): " + str(
            C2x2_RU.size()))

    # ----- building C2x1_RD ----------------------------------------------------
    C = env.C[(shitf_coord, (1, 1))]
    T1 = env.T[(shitf_coord, (0, 1))]

    #	 1<-0  	 	 0
    # 2<-1--T1--2 1--C
    C2x1_RD = contract(C, T1, ([1], [2]))

    # reshape (01)2->(0)1
    C2x1_RD = view(contiguous(C2x1_RD), (C.size(0) * T1.size(0), T1.size(1)))

    #	 0
    #	 |
    # 1--C2x1
    if verbosity > 0:
        print("C2X1 RD " + str((coord[0] + vec[0], coord[1] + vec[1])) + "->" + str(shitf_coord) + " (1,1): " + str(
            C2x1_RD.size()))

    # ----- build right part C2x2_RU--C2x1_RD -----------------------------------
    # 1<-0--C2x2_RU
    #	    |\23
    #	    1
    #	    0
    # 0<-1--C2x1_RD
    right_half = contract(C2x1_RD, C2x2_RU, ([0], [1]))

    # construct reduced density matrix by contracting left and right halfs
    # C2x2_LU--1 1----C2x2_RU
    # |\23->01		  |\23
    # |			      |
    # C2x1_LD--0 0----C2x1_RD
    rdm = contract(left_half, right_half, ([0, 1], [0, 1]))

    # permute into order of s0,s1;s0',s1' where primed indices
    # represent "ket"
    # 0123->0213
    # symmetrize and normalize
    rdm = contiguous(permute(rdm, (0, 2, 1, 3)))
    rdm = _sym_pos_def_rdm(rdm, sym_pos_def=sym_pos_def, verbosity=verbosity, who=who)

    return rdm


def rdm1x2(coord, state, env, sym_pos_def=False, verbosity=0):
    r"""
    :param coord: vertex (x,y) specifies position of 1x2 subsystem
    :param state: underlying wavefunction
    :param env: environment corresponding to ``state``
    :param verbosity: logging verbosity
    :type coord: tuple(int,int)
    :type state: IPEPS
    :type env: ENV
    :type verbosity: int
    :return: 2-site reduced density matrix with indices :math:`s_0s_1;s'_0s'_1`
    :rtype: torch.tensor

    Computes 2-site reduced density matrix :math:`\rho_{1x2}` of a vertical
    1x2 subsystem using following strategy:

        1. compute four individual corners
        2. construct upper and lower half of the network
        3. contract upper and lower halt to obtain final reduced density matrix

    ::

        C--T------------------C = C2x2_LU(coord)--------C1x2(coord)
        |  |				  |   |					 |
        T--A^+A(coord)--------T   C2x2_LD(coord+(0,1))--C1x2(coord+0,1))
        |  |				  |
        T--A^+A(coord+(0,1))--T
        |  |				  |
        C--T------------------C

    The physical indices `s` and `s'` of on-sites tensors :math:`A` (and :math:`A^\dagger`)
    at vertices ``coord``, ``coord+(0,1)`` are left uncontracted
    """
    who = "rdm1x2"
    # ----- building C2x2_LU ----------------------------------------------------
    C = env.C[(state.vertexToSite(coord), (-1, -1))]
    T1 = env.T[(state.vertexToSite(coord), (0, -1))]
    T2 = env.T[(state.vertexToSite(coord), (-1, 0))]
    dimsA = state.site(coord).size()
    a = einsum('mefgh,nabcd->eafbgchdmn', state.site(coord), conj(state.site(coord)))
    a = view(contiguous(a), \
             (dimsA[1] ** 2, dimsA[2] ** 2, dimsA[3] ** 2, dimsA[4] ** 2, dimsA[0], dimsA[0]))

    # C--10--T1--2
    # 0	  1
    C2x2_LU = contract(C, T1, ([1], [0]))

    # C------T1--2->1
    # 0	     1->0
    # 0
    # T2--2->3
    # 1->2
    C2x2_LU = contract(C2x2_LU, T2, ([0], [0]))

    # C-------T1--1->0
    # |	 	  0
    # |	 	  0
    # T2--3 1 a--3
    # 2->1 	  2\45
    C2x2_LU = contract(C2x2_LU, a, ([0, 3], [0, 1]))

    # permute 012345->120345
    # reshape (12)(03)45->0123
    # C2x2--1
    # |\23
    # 0
    C2x2_LU = permute(C2x2_LU, (1, 2, 0, 3, 4, 5))
    C2x2_LU = view(contiguous(C2x2_LU), \
                   (T2.size(1) * a.size(2), T1.size(2) * a.size(3), dimsA[0], dimsA[0]))
    if verbosity > 0:
        print("C2X2 LU " + str(coord) + "->" + str(state.vertexToSite(coord)) + " (-1,-1): " + str(C2x2_LU.size()))

    # ----- building C1x2_RU ----------------------------------------------------
    C = env.C[(state.vertexToSite(coord), (1, -1))]
    T1 = env.T[(state.vertexToSite(coord), (1, 0))]

    # 0--C
    #	 1
    #	 0
    # 1--T1
    #	 2
    C1x2_RU = contract(C, T1, ([1], [0]))

    # reshape (01)2->(0)1
    # 0--C1x2
    # 23/|
    #	 1
    C1x2_RU = view(contiguous(C1x2_RU), (C.size(0) * T1.size(1), T1.size(2)))
    if verbosity > 0:
        print("C1X2 RU " + str(coord) + "->" + str(state.vertexToSite(coord)) + " (1,-1): " + str(C1x2_RU.size()))

    # ----- build upper part C2x2_LU--C1x2_RU -----------------------------------
    # C2x2_LU--1 0--C1x2_RU
    # |\23		    |
    # 0->1		    1->0
    upper_half = contract(C1x2_RU, C2x2_LU, ([0], [1]))

    # ----- building C2x2_LD ----------------------------------------------------
    vec = (0, 1)
    shitf_coord = state.vertexToSite((coord[0] + vec[0], coord[1] + vec[1]))
    C = env.C[(shitf_coord, (-1, 1))]
    T1 = env.T[(shitf_coord, (-1, 0))]
    T2 = env.T[(shitf_coord, (0, 1))]
    dimsA = state.site(shitf_coord).size()
    a = einsum('mefgh,nabcd->eafbgchdmn', state.site(shitf_coord), conj(state.site(shitf_coord)))
    a = view(contiguous(a), \
             (dimsA[1] ** 2, dimsA[2] ** 2, dimsA[3] ** 2, dimsA[4] ** 2, dimsA[0], dimsA[0]))

    # 0->1
    # T1--2
    # 1
    # 0
    # C--1->0
    C2x2_LD = contract(C, T1, ([0], [1]))

    # 1->0
    # T1--2->1
    # |
    # |	      0->2
    # C--0 1--T2--2->3
    C2x2_LD = contract(C2x2_LD, T2, ([0], [1]))

    # 0	       0->2
    # T1--1 1--a--3
    # |		   2\45
    # |		   2
    # C--------T2--3->1
    C2x2_LD = contract(C2x2_LD, a, ([1, 2], [1, 2]))

    # permute 012345->021345
    # reshape (02)(13)45->0123
    # 0
    # |/23
    # C2x2--1
    C2x2_LD = permute(C2x2_LD, (0, 2, 1, 3, 4, 5))
    C2x2_LD = view(contiguous(C2x2_LD), \
                   (T1.size(0) * a.size(0), T2.size(2) * a.size(3), dimsA[0], dimsA[0]))
    if verbosity > 0:
        print("C2X2 LD " + str((coord[0] + vec[0], coord[1] + vec[1])) + "->" + str(shitf_coord) + " (-1,1): " + str(
            C2x2_LD.size()))

    # ----- building C2x2_RD ----------------------------------------------------
    C = env.C[(shitf_coord, (1, 1))]
    T2 = env.T[(shitf_coord, (1, 0))]

    #	    0
    #	 1--T2
    #	    2
    #	    0
    # 2<-1--C
    C1x2_RD = contract(T2, C, ([2], [0]))

    # permute 012->021
    # reshape 0(12)->0(1)
    C1x2_RD = view(contiguous(permute(C1x2_RD, (0, 2, 1))), \
                   (T2.size()[0], C.size()[1] * T2.size()[1]))

    #	 0
    #	 |
    # 1--C1x2
    if verbosity > 0:
        print("C1X2 RD " + str((coord[0] + vec[0], coord[1] + vec[1])) + "->" + str(shitf_coord) + " (1,1): " + str(
            C1x2_RD.size()))

    # ----- build lower part C2x2_LD--C1x2_RD -----------------------------------
    # 0->1		    0
    # |/23		    |
    # C2x2_LD--1 1--C1x2_RD
    lower_half = contract(C1x2_RD, C2x2_LD, ([1], [1]))

    # construct reduced density matrix by contracting lower and upper halfs
    # C2x2_LU------C1x2_RU
    # |\23->01	   |
    # 1			   0
    # 1			   0
    # |/23		   |
    # C2x2_LD------C1x2_RD
    rdm = contract(upper_half, lower_half, ([0, 1], [0, 1]))

    # permute into order of s0,s1;s0',s1' where primed indices
    # represent "ket"
    # 0123->0213
    # symmetrize and normalize
    rdm = contiguous(permute(rdm, (0, 2, 1, 3)))
    rdm = _sym_pos_def_rdm(rdm, sym_pos_def=sym_pos_def, verbosity=verbosity, who=who)

    return rdm


def rdm2x2(coord, state, env, sym_pos_def=False, verbosity=0):
    r"""
    :param coord: vertex (x,y) specifies upper left site of 2x2 subsystem
    :param state: underlying wavefunction
    :param env: environment corresponding to ``state``
    :param verbosity: logging verbosity
    :type coord: tuple(int,int)
    :type state: IPEPS
    :type env: ENV
    :type verbosity: int
    :return: 4-site reduced density matrix with indices :math:`s_0s_1s_2s_3;s'_0s'_1s'_2s'_3`
    :rtype: torch.tensor

    Computes 4-site reduced density matrix :math:`\rho_{2x2}` of 2x2 subsystem specified
    by the vertex ``coord`` of its upper left corner using strategy:

        1. compute four individual corners
        2. construct upper and lower half of the network
        3. contract upper and lower half to obtain final reduced density matrix

    ::

        C--T------------------T------------------C = C2x2_LU(coord)--------C2x2(coord+(1,0))
        |  |				  |				  |   |					 |
        T--A^+A(coord)--------A^+A(coord+(1,0))--T   C2x2_LD(coord+(0,1))--C2x2(coord+(1,1))
        |  |				  |				  |
        T--A^+A(coord+(0,1))--A^+A(coord+(1,1))--T
        |  |				  |				  |
        C--T------------------T------------------C

    The physical indices `s` and `s'` of on-sites tensors :math:`A` (and :math:`A^\dagger`)
    at vertices ``coord``, ``coord+(1,0)``, ``coord+(0,1)``, and ``coord+(1,1)`` are
    left uncontracted and given in the same order::

        s0 s1
        s2 s3

    """
    who = "rdm2x2"
    # ----- building C2x2_LU ----------------------------------------------------
    C = env.C[(state.vertexToSite(coord), (-1, -1))]
    T1 = env.T[(state.vertexToSite(coord), (0, -1))]
    T2 = env.T[(state.vertexToSite(coord), (-1, 0))]
    dimsA = state.site(coord).size()
    a = contiguous(einsum('mefgh,nabcd->eafbgchdmn', state.site(coord), conj(state.site(coord))))
    a = view(a, (dimsA[1] ** 2, dimsA[2] ** 2, dimsA[3] ** 2, dimsA[4] ** 2, dimsA[0], dimsA[0]))

    # C--10--T1--2
    # 0	  1
    C2x2_LU = contract(C, T1, ([1], [0]))

    # C------T1--2->1
    # 0	     1->0
    # 0
    # T2--2->3
    # 1->2
    C2x2_LU = contract(C2x2_LU, T2, ([0], [0]))

    # C-------T1--1->0
    # |	      0
    # |	      0
    # T2--3 1 a--3
    # 2->1	  2\45
    C2x2_LU = contract(C2x2_LU, a, ([0, 3], [0, 1]))

    # permute 012345->120345
    # reshape (12)(03)45->0123
    # C2x2--1
    # |\23
    # 0
    C2x2_LU = contiguous(permute(C2x2_LU, (1, 2, 0, 3, 4, 5)))
    C2x2_LU = view(C2x2_LU, (T2.size(1) * a.size(2), T1.size(2) * a.size(3), dimsA[0], dimsA[0]))
    if verbosity > 0:
        print("C2X2 LU " + str(coord) + "->" + str(state.vertexToSite(coord)) + " (-1,-1): " + str(C2x2_LU.size()))

    # ----- building C2x2_RU ----------------------------------------------------
    vec = (1, 0)
    shitf_coord = state.vertexToSite((coord[0] + vec[0], coord[1] + vec[1]))
    C = env.C[(shitf_coord, (1, -1))]
    T1 = env.T[(shitf_coord, (1, 0))]
    T2 = env.T[(shitf_coord, (0, -1))]
    dimsA = state.site(shitf_coord).size()
    a = contiguous(einsum('mefgh,nabcd->eafbgchdmn', state.site(shitf_coord), conj(state.site(shitf_coord))))
    a = view(a, (dimsA[1] ** 2, dimsA[2] ** 2, dimsA[3] ** 2, dimsA[4] ** 2, dimsA[0], dimsA[0]))

    # 0--C
    #	 1
    #	 0
    # 1--T1
    #	  2
    C2x2_RU = contract(C, T1, ([1], [0]))

    # 2<-0--T2--2 0--C
    #	 3<-1		 |
    #		   0<-1--T1
    #			  1<-2
    C2x2_RU = contract(C2x2_RU, T2, ([0], [2]))

    # 1<-2--T2------C
    #	    3	    |
    #	 45\0	    |
    # 2<-1--a--3 0--T1
    #	 3<-2  	 0<-1
    C2x2_RU = contract(C2x2_RU, a, ([0, 3], [3, 0]))

    # permute 012334->120345
    # reshape (12)(03)45->0123
    # 0--C2x2
    # 23/|
    #	 1
    C2x2_RU = contiguous(permute(C2x2_RU, (1, 2, 0, 3, 4, 5)))
    C2x2_RU = view(C2x2_RU, (T2.size(0) * a.size(1), T1.size(2) * a.size(2), dimsA[0], dimsA[0]))
    if verbosity > 0:
        print("C2X2 RU " + str((coord[0] + vec[0], coord[1] + vec[1])) + "->" + str(shitf_coord) + " (1,-1): " + str(
            C2x2_RU.size()))

    # ----- build upper part C2x2_LU--C2x2_RU -----------------------------------
    # C2x2_LU--1 0--C2x2_RU			  C2x2_LU------C2x2_RU
    # |\23->12	 |\23->45   & permute |\12->23	   |\45
    # 0			 1->3				  0			   3->1
    # TODO is it worthy(performance-wise) to instead overwrite one of C2x2_LU,C2x2_RU ?
    upper_half = contract(C2x2_LU, C2x2_RU, ([1], [0]))
    upper_half = permute(upper_half, (0, 3, 1, 2, 4, 5))

    # ----- building C2x2_RD ----------------------------------------------------
    vec = (1, 1)
    shitf_coord = state.vertexToSite((coord[0] + vec[0], coord[1] + vec[1]))
    C = env.C[(shitf_coord, (1, 1))]
    T1 = env.T[(shitf_coord, (0, 1))]
    T2 = env.T[(shitf_coord, (1, 0))]
    dimsA = state.site(shitf_coord).size()
    a = contiguous(einsum('mefgh,nabcd->eafbgchdmn', state.site(shitf_coord), conj(state.site(shitf_coord))))
    a = view(a, (dimsA[1] ** 2, dimsA[2] ** 2, dimsA[3] ** 2, dimsA[4] ** 2, dimsA[0], dimsA[0]))

    #	1<-0		0
    # 2<-1--T1--2 1--C
    C2x2_RD = contract(C, T1, ([1], [2]))

    #		  2<-0
    #	   3<-1--T2
    #			 2
    #	 0<-1	 0
    # 1<-2--T1---C
    C2x2_RD = contract(C2x2_RD, T2, ([0], [2]))

    #	 2<-0	 1<-2
    # 3<-1--a--3 3--T2
    #	    2\45	|
    #	    0	    |
    # 0<-1--T1------C
    C2x2_RD = contract(C2x2_RD, a, ([0, 3], [2, 3]))

    # permute 012345->120345
    # reshape (12)(03)45->0123
    C2x2_RD = contiguous(permute(C2x2_RD, (1, 2, 0, 3, 4, 5)))
    C2x2_RD = view(C2x2_RD, (T2.size(0) * a.size(0), T1.size(1) * a.size(1), dimsA[0], dimsA[0]))

    #	 0
    #	 |/23
    # 1--C2x2
    if verbosity > 0:
        print("C2X2 RD " + str((coord[0] + vec[0], coord[1] + vec[1])) + "->" + str(shitf_coord) + " (1,1): " + str(
            C2x2_RD.size()))

    # ----- building C2x2_LD ----------------------------------------------------
    vec = (0, 1)
    shitf_coord = state.vertexToSite((coord[0] + vec[0], coord[1] + vec[1]))
    C = env.C[(shitf_coord, (-1, 1))]
    T1 = env.T[(shitf_coord, (-1, 0))]
    T2 = env.T[(shitf_coord, (0, 1))]
    dimsA = state.site(shitf_coord).size()
    a = contiguous(einsum('mefgh,nabcd->eafbgchdmn', state.site(shitf_coord), conj(state.site(shitf_coord))))
    a = view(a, (dimsA[1] ** 2, dimsA[2] ** 2, dimsA[3] ** 2, dimsA[4] ** 2, dimsA[0], dimsA[0]))

    # 0->1
    # T1--2
    # 1
    # 0
    # C--1->0
    C2x2_LD = contract(C, T1, ([0], [1]))

    # 1->0
    # T1--2->1
    # |
    # |	   	  0->2
    # C--0 1--T2--2->3
    C2x2_LD = contract(C2x2_LD, T2, ([0], [1]))

    # 0		   0->2
    # T1--1 1--a--3
    # |		   2\45
    # |		   2
    # C--------T2--3->1
    C2x2_LD = contract(C2x2_LD, a, ([1, 2], [1, 2]))

    # permute 012345->021345
    # reshape (02)(13)45->0123
    # 0
    # |/23
    # C2x2--1
    C2x2_LD = contiguous(permute(C2x2_LD, (0, 2, 1, 3, 4, 5)))
    C2x2_LD = view(C2x2_LD, (T1.size(0) * a.size(0), T2.size(2) * a.size(3), dimsA[0], dimsA[0]))
    if verbosity > 0:
        print("C2X2 LD " + str((coord[0] + vec[0], coord[1] + vec[1])) + "->" + str(shitf_coord) + " (-1,1): " + str(
            C2x2_LD.size()))

    # ----- build lower part C2x2_LD--C2x2_RD -----------------------------------
    # 0			    0->3				 0			  3->1
    # |/23->12	    |/23->45   & permute |/12->23	  |/45
    # C2x2_LD--1 1--C2x2_RD			     C2x2_LD------C2x2_RD
    # TODO is it worthy(performance-wise) to instead overwrite one of C2x2_LD,C2x2_RD ?
    lower_half = contract(C2x2_LD, C2x2_RD, ([1], [1]))
    lower_half = permute(lower_half, (0, 3, 1, 2, 4, 5))

    # construct reduced density matrix by contracting lower and upper halfs
    # C2x2_LU------C2x2_RU
    # |\23->01	   |\45->23
    # 0			   1
    # 0			   1
    # |/23->45	   |/45->67
    # C2x2_LD------C2x2_RD
    rdm = contract(upper_half, lower_half, ([0, 1], [0, 1]))

    # permute into order of s0,s1,s2,s3;s0',s1',s2',s3' where primed indices
    # represent "ket"
    # 01234567->02461357
    # symmetrize and normalize
    rdm = contiguous(permute(rdm, (0, 2, 4, 6, 1, 3, 5, 7)))
    rdm = _sym_pos_def_rdm(rdm, sym_pos_def=sym_pos_def, verbosity=verbosity, who=who)

    return rdm


######################################################################################################

def fmap(n1, n2, n3):
    # function (n1,n2,n3) --> s that maps the basis of states in the fundamental irrep of SU(3) (states n=0,1,2) for the three sites of the unit cell to a single physical index s=0...26
    # NB: the 3 sites are labeled as:
    #        1---3
    #         \ /
    #          2
    return n3 + 3 * n2 + 9 * n1


def fmap_inv(s):
    # reverse mapping s --> (n1, n2, n3)
    n1 = s // 9
    n2 = (s - 9 * n1) // 3
    n3 = s - 9 * n1 - 3 * n2
    return (n1, n2, n3)


def double_layer_a(A_tensor, csites):
    dimsA = A_tensor.size()
    A_tensor_reshaped = torch.zeros((3, 3, 3, dimsA[1], dimsA[2], dimsA[3], dimsA[4]), dtype=A_tensor.dtype,
                                    device=A_tensor.device)
    for s in range(27):
        n1, n2, n3 = fmap_inv(s)
        A_tensor_reshaped[n1, n2, n3, :, :, :, :] = A_tensor[s, :, :, :, :]
    dimsa = tuple([dimsA[1] ** 2, dimsA[2] ** 2, dimsA[3] ** 2, dimsA[4] ** 2] + len(csites) * [3, 3])
    if csites == [1, 2, 3]:
        contraction = 'mikefgh,njlabcd->eafbgchdmnijkl'
    if csites == [2, 3]:
        contraction = 'mikefgh,mjlabcd->eafbgchdijkl'
    if csites == [1, 3]:
        contraction = 'mikefgh,nilabcd->eafbgchdmnkl'
    if csites == [1, 2]:
        contraction = 'mikefgh,njkabcd->eafbgchdmnij'
    if csites == [1]:
        contraction = 'mikefgh,nikabcd->eafbgchdmn'
    if csites == [2]:
        contraction = 'mikefgh,mjkabcd->eafbgchdij'
    if csites == [3]:
        contraction = 'mikefgh,milabcd->eafbgchdkl'
    if csites == []:
        contraction = 'mikefgh,mikabcd->eafbgchd'
    a = contiguous(einsum(contraction, A_tensor_reshaped, conj(A_tensor_reshaped)))
    a = view(a, dimsa)
    return a


def enlarged_corner(coord, state, env, corner, csites=[1, 2, 3], force_cpu=False, verbosity=0):
    if corner == 'LU':
        if force_cpu:
            C = env.C[(state.vertexToSite(coord), (-1, -1))].cpu()
            T1 = env.T[(state.vertexToSite(coord), (0, -1))].cpu()
            T2 = env.T[(state.vertexToSite(coord), (-1, 0))].cpu()
            A_tensor = state.site(coord).cpu()
        else:
            C = env.C[(state.vertexToSite(coord), (-1, -1))]
            T1 = env.T[(state.vertexToSite(coord), (0, -1))]
            T2 = env.T[(state.vertexToSite(coord), (-1, 0))]
            A_tensor = state.site(coord)
        a = double_layer_a(A_tensor, csites)

        # C--10--T1--2
        # 0	  1
        C2x2_LU = contract(C, T1, ([1], [0]))

        # C------T1--2->1
        # 0	     1->0
        # 0
        # T2--2->3
        # 1->2
        C2x2_LU = contract(C2x2_LU, T2, ([0], [0]))

        # C-------T1--1->0
        # |	      0
        # |	      0
        # T2--3 1 a--3
        # 2->1	  2\...
        C2x2_LU = contract(C2x2_LU, a, ([0, 3], [0, 1]))

        # permute 0123...->1203...
        # reshape (12)(03)...->01...
        # C2x2--1
        # |\...
        # 0
        C2x2_LU = contiguous(permute(C2x2_LU, tuple([1, 2, 0, 3] + list(range(4, 4 + 2 * len(csites))))))
        C2x2_LU = view(C2x2_LU, tuple([T2.size(1) * a.size(2), T1.size(2) * a.size(3)] + len(csites) * [3, 3]))
        if verbosity > 0:
            print("C2X2 LU " + str(coord) + "->" + str(state.vertexToSite(coord)) + " (-1,-1): " + str(C2x2_LU.size()))
        return C2x2_LU

    if corner == 'RU':
        vec = (1, 0)
        shitf_coord = state.vertexToSite((coord[0] + vec[0], coord[1] + vec[1]))
        if force_cpu:
            C = env.C[(shitf_coord, (1, -1))].cpu()
            T1 = env.T[(shitf_coord, (1, 0))].cpu()
            T2 = env.T[(shitf_coord, (0, -1))].cpu()
            A_tensor = state.site(shitf_coord).cpu()
        else:
            C = env.C[(shitf_coord, (1, -1))]
            T1 = env.T[(shitf_coord, (1, 0))]
            T2 = env.T[(shitf_coord, (0, -1))]
            A_tensor = state.site(shitf_coord)
        a = double_layer_a(A_tensor, csites)

        # 0--C
        #	 1
        #	 0
        # 1--T1
        #	  2
        C2x2_RU = contract(C, T1, ([1], [0]))

        # 2<-0--T2--2 0--C
        #	 3<-1		 |
        #		   0<-1--T1
        #			  1<-2
        C2x2_RU = contract(C2x2_RU, T2, ([0], [2]))

        # 1<-2--T2------C
        #	 .. 3	    |
        #	   \0	    |
        # 2<-1--a--3 0--T1
        #	 3<-2  	 0<-1
        C2x2_RU = contract(C2x2_RU, a, ([0, 3], [3, 0]))

        # permute 0123...->1203...
        # reshape (12)(03)...->01...
        # 0--C2x2
        # ../|
        #	 1
        C2x2_RU = contiguous(permute(C2x2_RU, tuple([1, 2, 0, 3] + list(range(4, 4 + 2 * len(csites))))))
        C2x2_RU = view(C2x2_RU, tuple([T2.size(0) * a.size(1), T1.size(2) * a.size(2)] + len(csites) * [3, 3]))
        if verbosity > 0:
            print(
                "C2X2 RU " + str((coord[0] + vec[0], coord[1] + vec[1])) + "->" + str(shitf_coord) + " (1,-1): " + str(
                    C2x2_RU.size()))
        return C2x2_RU

    if corner == 'RD':
        vec = (1, 1)
        shitf_coord = state.vertexToSite((coord[0] + vec[0], coord[1] + vec[1]))
        if force_cpu:
            C = env.C[(shitf_coord, (1, 1))].cpu()
            T1 = env.T[(shitf_coord, (0, 1))].cpu()
            T2 = env.T[(shitf_coord, (1, 0))].cpu()
            A_tensor = state.site(shitf_coord).cpu()
        else:
            C = env.C[(shitf_coord, (1, 1))]
            T1 = env.T[(shitf_coord, (0, 1))]
            T2 = env.T[(shitf_coord, (1, 0))]
            A_tensor = state.site(shitf_coord)
        a = double_layer_a(A_tensor, csites)

        #  	 1<-0 		 0
        # 2<-1--T1--2 1--C
        C2x2_RD = contract(C, T1, ([1], [2]))

        #		  2<-0
        #	   3<-1--T2
        #			 2
        #	 0<-1	 0
        # 1<-2--T1---C
        C2x2_RD = contract(C2x2_RD, T2, ([0], [2]))

        #	 2<-0	 1<-2
        # 3<-1--a--3 3--T2
        #	    2\...	|
        #	    0	    |
        # 0<-1--T1------C
        C2x2_RD = contract(C2x2_RD, a, ([0, 3], [2, 3]))

        # permute 0123...->1203...
        # reshape (12)(03)...->01...
        #	 0 ...
        #	 |/
        # 1--C2x2
        C2x2_RD = contiguous(permute(C2x2_RD, tuple([1, 2, 0, 3] + list(range(4, 4 + 2 * len(csites))))))
        C2x2_RD = view(C2x2_RD, tuple([T2.size(0) * a.size(0), T1.size(1) * a.size(1)] + len(csites) * [3, 3]))
        if verbosity > 0:
            print("C2X2 RD " + str((coord[0] + vec[0], coord[1] + vec[1])) + "->" + str(shitf_coord) + " (1,1): " + str(
                C2x2_RD.size()))
        return C2x2_RD

    if corner == 'LD':
        vec = (0, 1)
        shitf_coord = state.vertexToSite((coord[0] + vec[0], coord[1] + vec[1]))
        if force_cpu:
            C = env.C[(shitf_coord, (-1, 1))].cpu()
            T1 = env.T[(shitf_coord, (-1, 0))].cpu()
            T2 = env.T[(shitf_coord, (0, 1))].cpu()
            A_tensor = state.site(shitf_coord).cpu()
        else:
            C = env.C[(shitf_coord, (-1, 1))]
            T1 = env.T[(shitf_coord, (-1, 0))]
            T2 = env.T[(shitf_coord, (0, 1))]
            A_tensor = state.site(shitf_coord)
        a = double_layer_a(A_tensor, csites)

        # 0->1
        # T1--2
        # 1
        # 0
        # C--1->0
        C2x2_LD = contract(C, T1, ([0], [1]))

        # 1->0
        # T1--2->1
        # |
        # |	   	  0->2
        # C--0 1--T2--2->3
        C2x2_LD = contract(C2x2_LD, T2, ([0], [1]))

        # 0		   0->2
        # T1--1 1--a--3
        # |		   2\...
        # |		   2
        # C--------T2--3->1
        C2x2_LD = contract(C2x2_LD, a, ([1, 2], [1, 2]))

        # permute 0123...->0213...
        # reshape (02)(13)...->01...
        # 0 ...
        # |/
        # C2x2--1
        C2x2_LD = contiguous(permute(C2x2_LD, tuple([0, 2, 1, 3] + list(range(4, 4 + 2 * len(csites))))))
        C2x2_LD = view(C2x2_LD, tuple([T1.size(0) * a.size(0), T2.size(2) * a.size(3)] + len(csites) * [3, 3]))
        if verbosity > 0:
            print(
                "C2X2 LD " + str((coord[0] + vec[0], coord[1] + vec[1])) + "->" + str(shitf_coord) + " (-1,1): " + str(
                    C2x2_LD.size()))
        return C2x2_LD


def rdm2x2_up_triangle(coord, state, env, operator=None, sym_pos_def=False, force_cpu=False, verbosity=0):
    r"""
    :param coord: vertex (x,y) specifies upper left site of 2x2 subsystem
    :param state: underlying wavefunction
    :param env: environment corresponding to ``state``
    :param verbosity: logging verbosity
    :type coord: tuple(int,int)
    :type state: IPEPS
    :type env: ENV
    :type verbosity: int
    :rtype: torch.tensor
    """
    who = "rdm2x2"
    # ----- building C2x2_LU ----------------------------------------------------
    if force_cpu:
        C = env.C[(state.vertexToSite(coord), (-1, -1))].cpu()
        T1 = env.T[(state.vertexToSite(coord), (0, -1))].cpu()
        T2 = env.T[(state.vertexToSite(coord), (-1, 0))].cpu()
        a_1layer = state.site(coord).cpu()
    else:
        C = env.C[(state.vertexToSite(coord), (-1, -1))]
        T1 = env.T[(state.vertexToSite(coord), (0, -1))]
        T2 = env.T[(state.vertexToSite(coord), (-1, 0))]
        a_1layer = state.site(coord)
    dimsA = a_1layer.size()
    # contract all physical sites of this unit cell (index m)
    a = contiguous(einsum('mefgh,mabcd->eafbgchd', a_1layer, conj(a_1layer)))
    a = view(a, (dimsA[1] ** 2, dimsA[2] ** 2, dimsA[3] ** 2, dimsA[4] ** 2))

    # C--10--T1--2
    # 0	     1
    C2x2_LU = contract(C, T1, ([1], [0]))

    # C------T1--2->1
    # 0	     1->0
    # 0
    # T2--2->3
    # 1->2
    C2x2_LU = contract(C2x2_LU, T2, ([0], [0]))

    # C-------T1--1->0
    # |	      0
    # |	      0
    # T2--3 1 a--3
    # 2->1	  2
    C2x2_LU = contract(C2x2_LU, a, ([0, 3], [0, 1]))

    # permute 0123->1203
    # reshape (12)(03)->01
    # C2x2--1
    # |
    # 0
    C2x2_LU = contiguous(permute(C2x2_LU, (1, 2, 0, 3)))
    C2x2_LU = view(C2x2_LU, (T2.size(1) * a.size(2), T1.size(2) * a.size(3)))
    if verbosity > 0:
        print("C2X2 LU " + str(coord) + "->" + str(state.vertexToSite(coord)) + " (-1,-1): " + str(C2x2_LU.size()))

    # ----- building C2x2_RU ----------------------------------------------------
    vec = (1, 0)
    shitf_coord = state.vertexToSite((coord[0] + vec[0], coord[1] + vec[1]))
    if force_cpu:
        C = env.C[(shitf_coord, (1, -1))].cpu()
        T1 = env.T[(shitf_coord, (1, 0))].cpu()
        T2 = env.T[(shitf_coord, (0, -1))].cpu()
        a_1layer = state.site(shitf_coord).cpu()
    else:
        C = env.C[(shitf_coord, (1, -1))]
        T1 = env.T[(shitf_coord, (1, 0))]
        T2 = env.T[(shitf_coord, (0, -1))]
        a_1layer = state.site(shitf_coord)
    dimsA = a_1layer.size()
    # reshape 27 = 3*3*3
    A_reshaped = torch.zeros((3, 3, 3, dimsA[1], dimsA[2], dimsA[3], dimsA[4]), dtype=a_1layer.dtype,
                             device=a_1layer.device)
    for s in range(27):
        n1, n2, n3 = fmap_inv(s)
        A_reshaped[n1, n2, n3, :, :, :, :] = a_1layer[s, :, :, :, :]
    # double layer tensor with sites 1 and 3 contracted
    a = contiguous(einsum('mikefgh,mjkabcd->eafbgchdij', A_reshaped, conj(A_reshaped)))
    a = view(a, (dimsA[1] ** 2, dimsA[2] ** 2, dimsA[3] ** 2, dimsA[4] ** 2, 3, 3))

    # 0--C
    #	 1
    #	 0
    # 1--T1
    #	 2
    C2x2_RU = contract(C, T1, ([1], [0]))

    # 2<-0--T2--2 0--C
    #	 3<-1		 |
    #		   0<-1--T1
    #			  1<-2
    C2x2_RU = contract(C2x2_RU, T2, ([0], [2]))

    # 1<-2--T2------C
    #	    3	    |
    #	 45\0	    |
    # 2<-1--a--3 0--T1
    #	 3<-2	 0<-1
    C2x2_RU = contract(C2x2_RU, a, ([0, 3], [3, 0]))

    # permute 012334->120345
    # reshape (12)(03)45->0123
    # 0--C2x2
    # 23/|
    #	 1
    C2x2_RU = contiguous(permute(C2x2_RU, (1, 2, 0, 3, 4, 5)))
    C2x2_RU = view(C2x2_RU, (T2.size(0) * a.size(1), T1.size(2) * a.size(2), 3, 3))
    if verbosity > 0:
        print("C2X2 RU " + str((coord[0] + vec[0], coord[1] + vec[1])) + "->" + str(shitf_coord) + " (1,-1): " + str(
            C2x2_RU.size()))

    # ----- build upper part C2x2_LU--C2x2_RU -----------------------------------
    #
    # C2x2_LU--1 0--C2x2_RU
    # |				 |\23
    # 0				 1
    #
    # TODO is it worthy(performance-wise) to instead overwrite one of C2x2_LU,C2x2_RU ?
    upper_half = contract(C2x2_LU, C2x2_RU, ([1], [0]))

    # ----- building C2x2_RD ----------------------------------------------------
    vec = (1, 1)
    shitf_coord = state.vertexToSite((coord[0] + vec[0], coord[1] + vec[1]))
    if force_cpu:
        C = env.C[(shitf_coord, (1, 1))].cpu()
        T1 = env.T[(shitf_coord, (0, 1))].cpu()
        T2 = env.T[(shitf_coord, (1, 0))].cpu()
        a_1layer = state.site(shitf_coord).cpu()
    else:
        C = env.C[(shitf_coord, (1, 1))]
        T1 = env.T[(shitf_coord, (0, 1))]
        T2 = env.T[(shitf_coord, (1, 0))]
        a_1layer = state.site(shitf_coord)
    dimsA = a_1layer.size()
    # reshape 27 = 3*3*3
    A_reshaped = torch.zeros((3, 3, 3, dimsA[1], dimsA[2], dimsA[3], dimsA[4]), dtype=a_1layer.dtype,
                             device=a_1layer.device)
    for s in range(27):
        n1, n2, n3 = fmap_inv(s)
        A_reshaped[n1, n2, n3, :, :, :, :] = a_1layer[s, :, :, :, :]
    # double layer tensor with sites 2 and 3 contracted
    a = contiguous(einsum('mikefgh,nikabcd->eafbgchdmn', A_reshaped, conj(A_reshaped)))
    a = view(a, (dimsA[1] ** 2, dimsA[2] ** 2, dimsA[3] ** 2, dimsA[4] ** 2, 3, 3))

    #	1<-0		0
    # 2<-1--T1--2 1--C
    C2x2_RD = contract(C, T1, ([1], [2]))

    #		  2<-0
    #	   3<-1--T2
    #			 2
    #	 0<-1	 0
    # 1<-2--T1---C
    C2x2_RD = contract(C2x2_RD, T2, ([0], [2]))

    #	 2<-0	 1<-2
    # 3<-1--a--3 3--T2
    #	    2\45	|
    #	    0	    |
    # 0<-1--T1------C
    C2x2_RD = contract(C2x2_RD, a, ([0, 3], [2, 3]))

    # permute 012345->120345
    # reshape (12)(03)45->0123
    C2x2_RD = contiguous(permute(C2x2_RD, (1, 2, 0, 3, 4, 5)))
    C2x2_RD = view(C2x2_RD, (T2.size(0) * a.size(0), T1.size(1) * a.size(1), 3, 3))

    #	 0
    #	 |/23
    # 1--C2x2
    if verbosity > 0:
        print("C2X2 RD " + str((coord[0] + vec[0], coord[1] + vec[1])) + "->" + str(shitf_coord) + " (1,1): " + str(
            C2x2_RD.size()))

    # ----- building C2x2_LD ----------------------------------------------------
    vec = (0, 1)
    shitf_coord = state.vertexToSite((coord[0] + vec[0], coord[1] + vec[1]))
    if force_cpu:
        C = env.C[(shitf_coord, (-1, 1))].cpu()
        T1 = env.T[(shitf_coord, (-1, 0))].cpu()
        T2 = env.T[(shitf_coord, (0, 1))].cpu()
        a_1layer = state.site(shitf_coord).cpu()
    else:
        C = env.C[(shitf_coord, (-1, 1))]
        T1 = env.T[(shitf_coord, (-1, 0))]
        T2 = env.T[(shitf_coord, (0, 1))]
        a_1layer = state.site(shitf_coord)
    dimsA = a_1layer.size()
    # reshape 27 = 3*3*3
    A_reshaped = torch.zeros((3, 3, 3, dimsA[1], dimsA[2], dimsA[3], dimsA[4]), dtype=a_1layer.dtype,
                             device=a_1layer.device)
    for s in range(27):
        n1, n2, n3 = fmap_inv(s)
        A_reshaped[n1, n2, n3, :, :, :, :] = a_1layer[s, :, :, :, :]
    # double layer tensor with sites 1 and 2 contracted
    a = contiguous(einsum('mikefgh,milabcd->eafbgchdkl', A_reshaped, conj(A_reshaped)))
    a = view(a, (dimsA[1] ** 2, dimsA[2] ** 2, dimsA[3] ** 2, dimsA[4] ** 2, 3, 3))

    # 0->1
    # T1--2
    # 1
    # 0
    # C--1->0
    C2x2_LD = contract(C, T1, ([0], [1]))

    # 1->0
    # T1--2->1
    # |
    # |	      0->2
    # C--0 1--T2--2->3
    C2x2_LD = contract(C2x2_LD, T2, ([0], [1]))

    # 0		   0->2
    # T1--1 1--a--3
    # |		   2\45
    # |		   2
    # C--------T2--3->1
    C2x2_LD = contract(C2x2_LD, a, ([1, 2], [1, 2]))

    # permute 012345->021345
    # reshape (02)(13)45->0123
    # 0
    # |/23
    # C2x2--1
    C2x2_LD = contiguous(permute(C2x2_LD, (0, 2, 1, 3, 4, 5)))
    C2x2_LD = view(C2x2_LD, (T1.size(0) * a.size(1), T2.size(1) * a.size(1), 3, 3))
    if verbosity > 0:
        print("C2X2 LD " + str((coord[0] + vec[0], coord[1] + vec[1])) + "->" + str(shitf_coord) + " (-1,1): " + str(
            C2x2_LD.size()))

    # ----- build lower part C2x2_LD--C2x2_RD -----------------------------------
    # 0			    0->3				 0			  3->1
    # |/23->12	    |/23->45   & permute |/12->23	  |/45
    # C2x2_LD--1 1--C2x2_RD			     C2x2_LD------C2x2_RD
    # TODO is it worthy(performance-wise) to instead overwrite one of C2x2_LD,C2x2_RD ?
    lower_half = contract(C2x2_LD, C2x2_RD, ([1], [1]))
    lower_half = permute(lower_half, (0, 3, 1, 2, 4, 5))

    # construct reduced density matrix by contracting lower and upper halfs
    # C2x2_LU------C2x2_RU
    # |				|\23->01
    # 0				1
    # 0				1
    # |/23			|/45
    # C2x2_LD------C2x2_RD
    rdm = contract(upper_half, lower_half, ([0, 1], [0, 1]))

    # permute into order of s1,s2,s3;s1',s2',s3' where primed indices
    # represent "ket"
    # 012345 -> 024135
    # C2x2_LU------C2x2_RU
    # |				|\03
    # 0				1
    # 0				1
    # |/14			|/25
    # C2x2_LD------C2x2_RD
    rdm = contiguous(permute(rdm, (0, 2, 4, 1, 3, 5)))

    if operator == None:
        rdm = _sym_pos_def_rdm(rdm, sym_pos_def=sym_pos_def, verbosity=verbosity, who=who)
    else:
        # contract the 3-site operator with the rdm
        if force_cpu:
<<<<<<< HEAD
            value_operator = einsum('ikmjln,ikmjln->', rdm, operator.cpu())
        else:
            value_operator = einsum('ikmjln,ikmjln->', rdm, operator)
=======
            value_operator = einsum('ijkmno,mnoijk', rdm, operator.cpu())
        else:
            value_operator = einsum('ijkmno,mnoijk', rdm, operator)
>>>>>>> bbfad60d
        rdm = value_operator

    rdm = rdm.to(env.device)
    return rdm


def rdm2x2_dn_triangle(coord, state, env, operator=None, sym_pos_def=False, force_cpu=False, verbosity=0):
    who = 'rdm2x2_dn_triangle'
    # ----- building C2x2_LU ----------------------------------------------------
    if force_cpu:
        C = env.C[(state.vertexToSite(coord), (-1, -1))].cpu()
        T1 = env.T[(state.vertexToSite(coord), (0, -1))].cpu()
        T2 = env.T[(state.vertexToSite(coord), (-1, 0))].cpu()
        a_1layer = state.site(coord).cpu()
    else:
        C = env.C[(state.vertexToSite(coord), (-1, -1))]
        T1 = env.T[(state.vertexToSite(coord), (0, -1))]
        T2 = env.T[(state.vertexToSite(coord), (-1, 0))]
        a_1layer = state.site(coord)
    dimsA = a_1layer.size()
    if operator == None:
        a = contiguous(einsum('mefgh,nabcd->eafbgchdmn', a_1layer, conj(a_1layer)))
        a = view(a, (dimsA[1] ** 2, dimsA[2] ** 2, dimsA[3] ** 2, dimsA[4] ** 2, dimsA[0], dimsA[0]))
    else:
        # fuse the three d indices into a single d^3 index
        operator_matrixform = torch.zeros((dimsA[0], dimsA[0]), dtype=torch.complex128, device=a_1layer.device)
        for n1 in range(3):
            for n2 in range(3):
                for n3 in range(3):
                    for m1 in range(3):
                        for m2 in range(3):
                            for m3 in range(3):
                                operator_matrixform[fmap(n1, n2, n3), fmap(m1, m2, m3)] = operator[
                                    n1, n2, n3, m1, m2, m3]
        a = contiguous(
<<<<<<< HEAD
            einsum('mefgh,mn,nabcd->eafbgchd', a_1layer, operator_matrixform, conj(a_1layer)))
=======
            einsum('mefgh,nm,nabcd->eafbgchd', a_1layer, operator_matrixform, conj(a_1layer)))
>>>>>>> bbfad60d
        a = view(a, (dimsA[1] ** 2, dimsA[2] ** 2, dimsA[3] ** 2, dimsA[4] ** 2))

    # C--10--T1--2
    # 0	  	 1
    C2x2_LU = contract(C, T1, ([1], [0]))

    # C------T1--2->1
    # 0	     1->0
    # 0
    # T2--2->3
    # 1->2
    C2x2_LU = contract(C2x2_LU, T2, ([0], [0]))

    # C-------T1--1->0
    # |	      0
    # |	      0
    # T2--3 1 a--3
    # 2->1	  2
    C2x2_LU = contract(C2x2_LU, a, ([0, 3], [0, 1]))

    # permute 0123->1203
    # reshape (12)(03)->01
    # C2x2--1
    # |\23
    # 0
    C2x2_LU = contiguous(permute(C2x2_LU, (1, 2, 0, 3)))
    C2x2_LU = view(C2x2_LU, (T2.size(1) * a.size(2), T1.size(2) * a.size(3)))
    if verbosity > 0:
        print("C2X2 LU " + str(coord) + "->" + str(state.vertexToSite(coord)) + " (-1,-1): " + str(C2x2_LU.size()))

    # ----- building C2x2_RU ----------------------------------------------------
    vec = (1, 0)
    shitf_coord = state.vertexToSite((coord[0] + vec[0], coord[1] + vec[1]))
    if force_cpu:
        C = env.C[(shitf_coord, (1, -1))].cpu()
        T1 = env.T[(shitf_coord, (1, 0))].cpu()
        T2 = env.T[(shitf_coord, (0, -1))].cpu()
        a_1layer = state.site(shitf_coord).cpu()
    else:
        C = env.C[(shitf_coord, (1, -1))]
        T1 = env.T[(shitf_coord, (1, 0))]
        T2 = env.T[(shitf_coord, (0, -1))]
        a_1layer = state.site(shitf_coord)
    dimsA = a_1layer.size()
    a = contiguous(einsum('mefgh,mabcd->eafbgchd', a_1layer, conj(a_1layer)))
    a = view(a, (dimsA[1] ** 2, dimsA[2] ** 2, dimsA[3] ** 2, dimsA[4] ** 2))

    # 0--C
    #	 1
    #	 0
    # 1--T1
    #	  2
    C2x2_RU = contract(C, T1, ([1], [0]))

    # 2<-0--T2--2 0--C
    #	 3<-1		 |
    #		   0<-1--T1
    #			  1<-2
    C2x2_RU = contract(C2x2_RU, T2, ([0], [2]))

    # 1<-2--T2------C
    #	    3	    |
    #	    0	    |
    # 2<-1--a--3 0--T1
    #	 3<-2  	 0<-1
    C2x2_RU = contract(C2x2_RU, a, ([0, 3], [3, 0]))

    # permute 0123->1203
    # reshape (12)(03)->01
    # 0--C2x2
    #    |
    #	 1
    C2x2_RU = contiguous(permute(C2x2_RU, (1, 2, 0, 3)))
    C2x2_RU = view(C2x2_RU, (T2.size(0) * a.size(1), T1.size(2) * a.size(2)))
    if verbosity > 0:
        print("C2X2 RU " + str((coord[0] + vec[0], coord[1] + vec[1])) + "->" + str(shitf_coord) + " (1,-1): " + str(
            C2x2_RU.size()))

    # ----- build upper part C2x2_LU--C2x2_RU -----------------------------------
    # C2x2_LU--1 0--C2x2_RU
    # |          	 |
    # 0			     1
    # TODO is it worthy(performance-wise) to instead overwrite one of C2x2_LU,C2x2_RU ?
    upper_half = contract(C2x2_LU, C2x2_RU, ([1], [0]))

    # ----- building C2x2_RD ----------------------------------------------------
    vec = (1, 1)
    shitf_coord = state.vertexToSite((coord[0] + vec[0], coord[1] + vec[1]))
    if force_cpu:
        C = env.C[(shitf_coord, (1, 1))].cpu()
        T1 = env.T[(shitf_coord, (0, 1))].cpu()
        T2 = env.T[(shitf_coord, (1, 0))].cpu()
        a_1layer = state.site(shitf_coord).cpu()
    else:
        C = env.C[(shitf_coord, (1, 1))]
        T1 = env.T[(shitf_coord, (0, 1))]
        T2 = env.T[(shitf_coord, (1, 0))]
        a_1layer = state.site(shitf_coord)
    dimsA = a_1layer.size()
    a = contiguous(einsum('mefgh,mabcd->eafbgchd', a_1layer, conj(a_1layer)))
    a = view(a, (dimsA[1] ** 2, dimsA[2] ** 2, dimsA[3] ** 2, dimsA[4] ** 2))

    #	1<-0		0
    # 2<-1--T1--2 1--C
    C2x2_RD = contract(C, T1, ([1], [2]))

    #		  2<-0
    #	   3<-1--T2
    #			 2
    #	 0<-1	 0
    # 1<-2--T1---C
    C2x2_RD = contract(C2x2_RD, T2, ([0], [2]))

    #	 2<-0	 1<-2
    # 3<-1--a--3 3--T2
    #	    2   	|
    #	    0	    |
    # 0<-1--T1------C
    C2x2_RD = contract(C2x2_RD, a, ([0, 3], [2, 3]))

    # permute 0123->1203
    # reshape (12)(03)->01
    C2x2_RD = contiguous(permute(C2x2_RD, (1, 2, 0, 3)))
    C2x2_RD = view(C2x2_RD, (T2.size(0) * a.size(0), T1.size(1) * a.size(1)))

    #	 0
    #	 |
    # 1--C2x2
    if verbosity > 0:
        print("C2X2 RD " + str((coord[0] + vec[0], coord[1] + vec[1])) + "->" + str(shitf_coord) + " (1,1): " + str(
            C2x2_RD.size()))

    # ----- building C2x2_LD ----------------------------------------------------
    vec = (0, 1)
    shitf_coord = state.vertexToSite((coord[0] + vec[0], coord[1] + vec[1]))
    if force_cpu:
        C = env.C[(shitf_coord, (-1, 1))].cpu()
        T1 = env.T[(shitf_coord, (-1, 0))].cpu()
        T2 = env.T[(shitf_coord, (0, 1))].cpu()
        a_1layer = state.site(shitf_coord).cpu()
    else:
        C = env.C[(shitf_coord, (-1, 1))]
        T1 = env.T[(shitf_coord, (-1, 0))]
        T2 = env.T[(shitf_coord, (0, 1))]
        a_1layer = state.site(shitf_coord)
    dimsA = a_1layer.size()
    a = contiguous(einsum('mefgh,mabcd->eafbgchd', a_1layer, conj(a_1layer)))
    a = view(a, (dimsA[1] ** 2, dimsA[2] ** 2, dimsA[3] ** 2, dimsA[4] ** 2))

    # 0->1
    # T1--2
    # 1
    # 0
    # C--1->0
    C2x2_LD = contract(C, T1, ([0], [1]))

    # 1->0
    # T1--2->1
    # |
    # |	   	  0->2
    # C--0 1--T2--2->3
    C2x2_LD = contract(C2x2_LD, T2, ([0], [1]))

    # 0		   0->2
    # T1--1 1--a--3
    # |		   2
    # |		   2
    # C--------T2--3->1
    C2x2_LD = contract(C2x2_LD, a, ([1, 2], [1, 2]))

    # permute 0123->0213
    # reshape (02)(13)->01
    # 0
    # |
    # C2x2--1
    C2x2_LD = contiguous(permute(C2x2_LD, (0, 2, 1, 3)))
    C2x2_LD = view(C2x2_LD, (T1.size(0) * a.size(0), T2.size(2) * a.size(3)))
    if verbosity > 0:
        print("C2X2 LD " + str((coord[0] + vec[0], coord[1] + vec[1])) + "->" + str(shitf_coord) + " (-1,1): " + str(
            C2x2_LD.size()))

    # ----- build lower part C2x2_LD--C2x2_RD -----------------------------------
    # 0			    0->1
    # |   	        |
    # C2x2_LD--1 1--C2x2_RD
    # TODO is it worthy(performance-wise) to instead overwrite one of C2x2_LD,C2x2_RD ?
    lower_half = contract(C2x2_LD, C2x2_RD, ([1], [1]))

    # construct reduced density matrix by contracting lower and upper halfs
    # C2x2_LU------C2x2_RU
    # |            |
    # 0			   1
    # 0			   1
    # |            |
    # C2x2_LD------C2x2_RD
    rdm = contract(upper_half, lower_half, ([0, 1], [0, 1]))

    if operator == None:
        rdm = _sym_pos_def_rdm(rdm, sym_pos_def=sym_pos_def, verbosity=verbosity, who=who)

    rdm = rdm.to(env.device)
    return rdm


def rdm2x2_nnn_1(coord, state, env, operator, force_cpu=False, verbosity=0):
    C2x2_LU = enlarged_corner(coord, state, env, 'LU', csites=[], force_cpu=force_cpu, verbosity=verbosity)
    C2x2_RD = enlarged_corner(coord, state, env, 'RD', csites=[], force_cpu=force_cpu, verbosity=verbosity)

    # bond 1--2
    C2x2_LD = enlarged_corner(coord, state, env, 'LD', csites=[1], force_cpu=force_cpu, verbosity=verbosity)
    C2x2_RU = enlarged_corner(coord, state, env, 'RU', csites=[2], force_cpu=force_cpu, verbosity=verbosity)
    upper_half = einsum('ij,jkab->ikab', C2x2_LU, C2x2_RU)
    lower_half = einsum('ijab,kj->ikab', C2x2_LD, C2x2_RD)
    bond_operator = operator.to(C2x2_LD.device)
    bond12 = einsum('ijab,acbd,ijcd->', upper_half, bond_operator, lower_half)

    # bond 3--1
    C2x2_LD = enlarged_corner(coord, state, env, 'LD', csites=[3], force_cpu=force_cpu, verbosity=verbosity)
    C2x2_RU = enlarged_corner(coord, state, env, 'RU', csites=[1], force_cpu=force_cpu, verbosity=verbosity)
    upper_half = einsum('ij,jkab->ikab', C2x2_LU, C2x2_RU)
    lower_half = einsum('ijab,kj->ikab', C2x2_LD, C2x2_RD)
    bond31 = einsum('ijab,acbd,ijcd->', upper_half, bond_operator, lower_half)

    bond12 = bond12.to(env.device)
    bond31 = bond31.to(env.device)
    return(bond12, bond31)


def rdm2x2_nnn_2(coord, state, env, operator, force_cpu=False, verbosity=0):
    # --------------upper half -------------------------------------------------

    # build upper part C2x2_LU--C2x2_RU and contract with the 2-cell operator
    # C2x2_LU-----1     0-----C2x2_RU
    # |\23________op_______23/|
    # 0			              1

    # NNN bond 3--2
    C2x2_LU = enlarged_corner(coord, state, env, corner='LU', csites=[3], force_cpu=force_cpu, verbosity=verbosity)
    C2x2_RU = enlarged_corner(coord, state, env, corner='RU', csites=[2], force_cpu=force_cpu, verbosity=verbosity)
    bond_operator = operator.to(C2x2_LU.device)
    upper_half_32 = einsum('ijab,acbd,jkcd->ik', C2x2_LU, bond_operator, C2x2_RU)

    # NNN bond 2--1
    C2x2_LU = enlarged_corner(coord, state, env, corner='LU', csites=[2], force_cpu=force_cpu, verbosity=verbosity)
    C2x2_RU = enlarged_corner(coord, state, env, corner='RU', csites=[1], force_cpu=force_cpu, verbosity=verbosity)
    upper_half_21 = einsum('ijab,acbd,jkcd->ik', C2x2_LU, bond_operator, C2x2_RU)

    # --------------bottom half-------------------------------------------------

    # 0			    0->1
    # |     	    |
    # C2x2_LD--1 1--C2x2_RD
    C2x2_RD = enlarged_corner(coord, state, env, corner='RD', csites=[], force_cpu=force_cpu, verbosity=verbosity)
    C2x2_LD = enlarged_corner(coord, state, env, corner='LD', csites=[], force_cpu=force_cpu, verbosity=verbosity)
    lower_half = contract(C2x2_LD, C2x2_RD, ([1], [1]))

    # contracting lower and upper halfs
    # C2x2_LU--op--C2x2_RU
    # |	           |
    # 0			   1
    # 0			   1
    # |	  		   |
    # C2x2_LD------C2x2_RD

    bond32 = contract(upper_half_32, lower_half, ([0, 1], [0, 1])).to(env.device)
    bond21 = contract(upper_half_21, lower_half, ([0, 1], [0, 1])).to(env.device)
    return(bond32, bond21)


def rdm2x2_nnn_3(coord, state, env, operator, force_cpu=False, verbosity=0):
    # ---------------- left half -----------------------------------

    # build left half and contract with the 2-cell operator
    # C2x2_LU--1->0
    # |\23
    # |   \
    # 0    op
    # 0    /
    # |   /
    # |/23
    # C2x2_LD--1

    # NN bond 3--1
    C2x2_LU = enlarged_corner(coord, state, env, corner='LU', csites=[3], force_cpu=force_cpu, verbosity=verbosity)
    C2x2_LD = enlarged_corner(coord, state, env, corner='LD', csites=[1], force_cpu=force_cpu, verbosity=verbosity)
    bond_operator = operator.to(C2x2_LU.device)
    left_half_31 = einsum('ijab,acbd,ikcd->jk', C2x2_LU, bond_operator, C2x2_LD)

    # NN bond 2--3
    C2x2_LU = enlarged_corner(coord, state, env, corner='LU', csites=[2], force_cpu=force_cpu, verbosity=verbosity)
    C2x2_LD = enlarged_corner(coord, state, env, corner='LD', csites=[3], force_cpu=force_cpu, verbosity=verbosity)
    left_half_23 = einsum('ijab,acbd,ikcd->jk', C2x2_LU, bond_operator, C2x2_LD)

    # ---------------- right half -----------------------------------

    # 0--C2x2_RU
    #    |
    #	 1
    #	 0
    #	 |
    # 1--C2x2_RD
    C2x2_RU = enlarged_corner(coord, state, env, corner='RU', csites=[], force_cpu=force_cpu, verbosity=verbosity)
    C2x2_RD = enlarged_corner(coord, state, env, corner='RD', csites=[], force_cpu=force_cpu, verbosity=verbosity)
    right_half = contract(C2x2_RU, C2x2_RD, ([1], [0]))

    # construct reduced density matrix by contracting left and right halves
    # C2x2_LU-0--0-C2x2_RU
    # |	           |
    # op		   |
    # |		       |
    # |     	   |
    # C2x2_LD-1--1-C2x2_RD
    bond31 = contract(left_half_31, right_half, ([0, 1], [0, 1])).to(env.device)
    bond23 = contract(left_half_23, right_half, ([0, 1], [0, 1])).to(env.device)
    return(bond31, bond23)


def rdm2x2_id(coord, state, env, force_cpu=False, verbosity=0):
    r"""
    :param coord: vertex (x,y) specifies upper left site of 2x2 subsystem
    :param state: underlying wavefunction
    :param env: environment corresponding to ``state``
    :param verbosity: logging verbosity
    :type coord: tuple(int,int)
    :type state: IPEPS
    :type env: ENV
    :type verbosity: int
    :return: 4-site reduced density matrix with indices :math:`s_0s_1s_2s_3;s'_0s'_1s'_2s'_3`
    :rtype: torch.tensor

    Special case where the operator = the identity. This funciton thus computes the norm of the wavefunction < psi | psi >
    """
    who = "rdm2x2"
    # ----- building C2x2_LU ----------------------------------------------------
    if force_cpu:
        C = env.C[(state.vertexToSite(coord), (-1, -1))].cpu()
        T1 = env.T[(state.vertexToSite(coord), (0, -1))].cpu()
        T2 = env.T[(state.vertexToSite(coord), (-1, 0))].cpu()
        a_1layer = state.site(coord).cpu()
    else:
        C = env.C[(state.vertexToSite(coord), (-1, -1))]
        T1 = env.T[(state.vertexToSite(coord), (0, -1))]
        T2 = env.T[(state.vertexToSite(coord), (-1, 0))]
        a_1layer = state.site(coord)
    dimsA = a_1layer.size()
    # contract all physical sites of this unit cell (index m)
    a = contiguous(einsum('mefgh,mabcd->eafbgchd', a_1layer, conj(a_1layer)))
    a = view(a, (dimsA[1] ** 2, dimsA[2] ** 2, dimsA[3] ** 2, dimsA[4] ** 2))

    # C--10--T1--2
    # 0	     1
    C2x2_LU = contract(C, T1, ([1], [0]))

    # C------T1--2->1
    # 0	     1->0
    # 0
    # T2--2->3
    # 1->2
    C2x2_LU = contract(C2x2_LU, T2, ([0], [0]))

    # C-------T1--1->0
    # |	      0
    # |	      0
    # T2--3 1 a--3
    # 2->1	  2
    C2x2_LU = contract(C2x2_LU, a, ([0, 3], [0, 1]))

    # permute 0123->1203
    # reshape (12)(03)->01
    # C2x2--1
    # |
    # 0
    C2x2_LU = contiguous(permute(C2x2_LU, (1, 2, 0, 3)))
    C2x2_LU = view(C2x2_LU, (T2.size(1) * a.size(2), T1.size(2) * a.size(3)))
    if verbosity > 0:
        print("C2X2 LU " + str(coord) + "->" + str(state.vertexToSite(coord)) + " (-1,-1): " + str(C2x2_LU.size()))

    # ----- building C2x2_RU ----------------------------------------------------
    vec = (1, 0)
    shitf_coord = state.vertexToSite((coord[0] + vec[0], coord[1] + vec[1]))
    if force_cpu:
        C = env.C[(state.vertexToSite(shitf_coord), (1, -1))].cpu()
        T1 = env.T[(state.vertexToSite(shitf_coord), (1, 0))].cpu()
        T2 = env.T[(state.vertexToSite(shitf_coord), (0, -1))].cpu()
        a_1layer = state.site(shitf_coord).cpu()
    else:
        C = env.C[(state.vertexToSite(shitf_coord), (1, -1))]
        T1 = env.T[(state.vertexToSite(shitf_coord), (1, 0))]
        T2 = env.T[(state.vertexToSite(shitf_coord), (0, -1))]
        a_1layer = state.site(shitf_coord)
    dimsA = a_1layer.size()
    # contract all physical sites of this unit cell (index m)
    a = contiguous(einsum('mefgh,mabcd->eafbgchd', a_1layer, conj(a_1layer)))
    a = view(a, (dimsA[1] ** 2, dimsA[2] ** 2, dimsA[3] ** 2, dimsA[4] ** 2))

    # 0--C
    #	 1
    #	 0
    # 1--T1
    #	 2
    C2x2_RU = contract(C, T1, ([1], [0]))

    # 2<-0--T2--2 0--C
    #	 3<-1		 |
    #		   0<-1--T1
    #			  1<-2
    C2x2_RU = contract(C2x2_RU, T2, ([0], [2]))

    # 1<-2--T2------C
    #	    3	    |
    #	    0	    |
    # 2<-1--a--3 0--T1
    #	 3<-2	 0<-1
    C2x2_RU = contract(C2x2_RU, a, ([0, 3], [3, 0]))

    # permute 012334->1203
    # reshape (12)(03)->01
    # 0--C2x2
    #    |
    #	 1
    C2x2_RU = contiguous(permute(C2x2_RU, (1, 2, 0, 3)))
    C2x2_RU = view(C2x2_RU, (T2.size(0) * a.size(1), T1.size(2) * a.size(2)))
    if verbosity > 0:
        print("C2X2 RU " + str((coord[0] + vec[0], coord[1] + vec[1])) + "->" + str(shitf_coord) + " (1,-1): " + str(
            C2x2_RU.size()))

    # ----- build upper part C2x2_LU--C2x2_RU -----------------------------------
    #
    # C2x2_LU--1 0--C2x2_RU
    # |				 |
    # 0				 1
    #
    # TODO is it worthy(performance-wise) to instead overwrite one of C2x2_LU,C2x2_RU ?
    upper_half = contract(C2x2_LU, C2x2_RU, ([1], [0]))

    # ----- building C2x2_RD ----------------------------------------------------
    vec = (1, 1)
    shitf_coord = state.vertexToSite((coord[0] + vec[0], coord[1] + vec[1]))
    if force_cpu:
        C = env.C[(state.vertexToSite(shitf_coord), (1, 1))].cpu()
        T1 = env.T[(state.vertexToSite(shitf_coord), (0, 1))].cpu()
        T2 = env.T[(state.vertexToSite(shitf_coord), (1, 0))].cpu()
        a_1layer = state.site(shitf_coord).cpu()
    else:
        C = env.C[(state.vertexToSite(shitf_coord), (1, 1))]
        T1 = env.T[(state.vertexToSite(shitf_coord), (0, 1))]
        T2 = env.T[(state.vertexToSite(shitf_coord), (1, 0))]
        a_1layer = state.site(shitf_coord)
    dimsA = a_1layer.size()
    # contract all physical sites of this unit cell (index m)
    a = contiguous(einsum('mefgh,mabcd->eafbgchd', a_1layer, conj(a_1layer)))
    a = view(a, (dimsA[1] ** 2, dimsA[2] ** 2, dimsA[3] ** 2, dimsA[4] ** 2))

    #	 1<-0	   	0
    # 2<-1--T1--2 1--C
    C2x2_RD = contract(C, T1, ([1], [2]))

    #		  2<-0
    #	   3<-1--T2
    #			 2
    #	 0<-1	 0
    # 1<-2--T1---C
    C2x2_RD = contract(C2x2_RD, T2, ([0], [2]))

    #	 2<-0	 1<-2
    # 3<-1--a--3 3--T2
    #	    2   	|
    #	    0	    |
    # 0<-1--T1------C
    C2x2_RD = contract(C2x2_RD, a, ([0, 3], [2, 3]))

    # permute 0123->1203
    # reshape (12)(03)->01
    C2x2_RD = contiguous(permute(C2x2_RD, (1, 2, 0, 3)))
    C2x2_RD = view(C2x2_RD, (T2.size(0) * a.size(0), T1.size(1) * a.size(1)))

    #	 0
    #	 |
    # 1--C2x2
    if verbosity > 0:
        print("C2X2 RD " + str((coord[0] + vec[0], coord[1] + vec[1])) + "->" + str(shitf_coord) + " (1,1): " + str(
            C2x2_RD.size()))

    # ----- building C2x2_LD ----------------------------------------------------
    vec = (0, 1)
    shitf_coord = state.vertexToSite((coord[0] + vec[0], coord[1] + vec[1]))
    if force_cpu:
        C = env.C[(state.vertexToSite(shitf_coord), (-1, 1))].cpu()
        T1 = env.T[(state.vertexToSite(shitf_coord), (-1, 0))].cpu()
        T2 = env.T[(state.vertexToSite(shitf_coord), (0, 1))].cpu()
        a_1layer = state.site(shitf_coord).cpu()
    else:
        C = env.C[(state.vertexToSite(shitf_coord), (-1, 1))]
        T1 = env.T[(state.vertexToSite(shitf_coord), (-1, 0))]
        T2 = env.T[(state.vertexToSite(shitf_coord), (0, 1))]
        a_1layer = state.site(shitf_coord)
    dimsA = a_1layer.size()
    # contract all physical sites of this unit cell (index m)
    a = contiguous(einsum('mefgh,mabcd->eafbgchd', a_1layer, conj(a_1layer)))
    a = view(a, (dimsA[1] ** 2, dimsA[2] ** 2, dimsA[3] ** 2, dimsA[4] ** 2))

    # 0->1
    # T1--2
    # 1
    # 0
    # C--1->0
    C2x2_LD = contract(C, T1, ([0], [1]))

    # 1->0
    # T1--2->1
    # |
    # |	      0->2
    # C--0 1--T2--2->3
    C2x2_LD = contract(C2x2_LD, T2, ([0], [1]))

    # 0		   0->2
    # T1--1 1--a--3
    # |		   2
    # |		   2
    # C--------T2--3->1
    C2x2_LD = contract(C2x2_LD, a, ([1, 2], [1, 2]))

    # permute 0123->0213
    # reshape (02)(13)->01
    # 0
    # |
    # C2x2--1
    C2x2_LD = contiguous(permute(C2x2_LD, (0, 2, 1, 3)))
    C2x2_LD = view(C2x2_LD, (T1.size(0) * a.size(1), T2.size(1) * a.size(1)))
    if verbosity > 0:
        print("C2X2 LD " + str((coord[0] + vec[0], coord[1] + vec[1])) + "->" + str(shitf_coord) + " (-1,1): " + str(
            C2x2_LD.size()))

    # ----- build lower part C2x2_LD--C2x2_RD -----------------------------------
    # 0			    0->1
    # |     	    |
    # C2x2_LD--1 1--C2x2_RD
    # TODO is it worthy(performance-wise) to instead overwrite one of C2x2_LD,C2x2_RD ?
    lower_half = contract(C2x2_LD, C2x2_RD, ([1], [1]))

    # construct reduced density matrix by contracting lower and upper halfs
    # C2x2_LU------C2x2_RU
    # |				|
    # 0				1
    # 0				1
    # |  			|
    # C2x2_LD------C2x2_RD
    rdm = contract(upper_half, lower_half, ([0, 1], [0, 1]))

    rdm = rdm.to(env.device)
    return rdm


def rdm2x2_id_overlap(coord, state, state2, env, force_cpu=False, verbosity=0):
    r"""
    :param coord: vertex (x,y) specifies upper left site of 2x2 subsystem
    :param state: underlying wavefunction
    :param env: environment corresponding to ``state``
    :param verbosity: logging verbosity
    :type coord: tuple(int,int)
    :type state: IPEPS
    :type env: ENV
    :type verbosity: int
    :return: 4-site reduced density matrix with indices :math:`s_0s_1s_2s_3;s'_0s'_1s'_2s'_3`
    :rtype: torch.tensor

    Special case where the operator = the identity. This funciton thus computes the norm of the wavefunction < psi | psi >
    """
    who = "rdm2x2"
    # ----- building C2x2_LU ----------------------------------------------------
    if force_cpu:
        C = env.C[(state.vertexToSite(coord), (-1, -1))].cpu()
        T1 = env.T[(state.vertexToSite(coord), (0, -1))].cpu()
        T2 = env.T[(state.vertexToSite(coord), (-1, 0))].cpu()
        a_1layer = state.site(coord).cpu()
        a_1layer2 = state2.site(coord).cpu()
    else:
        C = env.C[(state.vertexToSite(coord), (-1, -1))]
        T1 = env.T[(state.vertexToSite(coord), (0, -1))]
        T2 = env.T[(state.vertexToSite(coord), (-1, 0))]
        a_1layer = state.site(coord)
        a_1layer2 = state2.site(coord)
    dimsA = a_1layer.size()
    # contract all physical sites of this unit cell (index m)
    a = contiguous(einsum('mefgh,mabcd->eafbgchd', a_1layer, conj(a_1layer2)))
    a = view(a, (dimsA[1] ** 2, dimsA[2] ** 2, dimsA[3] ** 2, dimsA[4] ** 2))

    # C--10--T1--2
    # 0	     1
    C2x2_LU = contract(C, T1, ([1], [0]))

    # C------T1--2->1
    # 0	     1->0
    # 0
    # T2--2->3
    # 1->2
    C2x2_LU = contract(C2x2_LU, T2, ([0], [0]))

    # C-------T1--1->0
    # |	      0
    # |	      0
    # T2--3 1 a--3
    # 2->1	  2
    C2x2_LU = contract(C2x2_LU, a, ([0, 3], [0, 1]))

    # permute 0123->1203
    # reshape (12)(03)->01
    # C2x2--1
    # |
    # 0
    C2x2_LU = contiguous(permute(C2x2_LU, (1, 2, 0, 3)))
    C2x2_LU = view(C2x2_LU, (T2.size(1) * a.size(2), T1.size(2) * a.size(3)))
    if verbosity > 0:
        print("C2X2 LU " + str(coord) + "->" + str(state.vertexToSite(coord)) + " (-1,-1): " + str(C2x2_LU.size()))

    # ----- building C2x2_RU ----------------------------------------------------
    vec = (1, 0)
    shitf_coord = state.vertexToSite((coord[0] + vec[0], coord[1] + vec[1]))
    if force_cpu:
        C = env.C[(state.vertexToSite(shitf_coord), (1, -1))].cpu()
        T1 = env.T[(state.vertexToSite(shitf_coord), (1, 0))].cpu()
        T2 = env.T[(state.vertexToSite(shitf_coord), (0, -1))].cpu()
        a_1layer = state.site(shitf_coord).cpu()
        a_1layer2 = state2.site(shitf_coord).cpu()
    else:
        C = env.C[(state.vertexToSite(shitf_coord), (1, -1))]
        T1 = env.T[(state.vertexToSite(shitf_coord), (1, 0))]
        T2 = env.T[(state.vertexToSite(shitf_coord), (0, -1))]
        a_1layer = state.site(shitf_coord)
        a_1layer2 = state2.site(shitf_coord)
    dimsA = a_1layer.size()
    # contract all physical sites of this unit cell (index m)
    a = contiguous(einsum('mefgh,mabcd->eafbgchd', a_1layer, conj(a_1layer2)))
    a = view(a, (dimsA[1] ** 2, dimsA[2] ** 2, dimsA[3] ** 2, dimsA[4] ** 2))

    # 0--C
    #	 1
    #	 0
    # 1--T1
    #	 2
    C2x2_RU = contract(C, T1, ([1], [0]))

    # 2<-0--T2--2 0--C
    #	 3<-1		 |
    #		   0<-1--T1
    #			  1<-2
    C2x2_RU = contract(C2x2_RU, T2, ([0], [2]))

    # 1<-2--T2------C
    #	    3	    |
    #	    0	    |
    # 2<-1--a--3 0--T1
    #	 3<-2	 0<-1
    C2x2_RU = contract(C2x2_RU, a, ([0, 3], [3, 0]))

    # permute 012334->1203
    # reshape (12)(03)->01
    # 0--C2x2
    #    |
    #	 1
    C2x2_RU = contiguous(permute(C2x2_RU, (1, 2, 0, 3)))
    C2x2_RU = view(C2x2_RU, (T2.size(0) * a.size(1), T1.size(2) * a.size(2)))
    if verbosity > 0:
        print("C2X2 RU " + str((coord[0] + vec[0], coord[1] + vec[1])) + "->" + str(shitf_coord) + " (1,-1): " + str(
            C2x2_RU.size()))

    # ----- build upper part C2x2_LU--C2x2_RU -----------------------------------
    #
    # C2x2_LU--1 0--C2x2_RU
    # |				 |
    # 0				 1
    #
    # TODO is it worthy(performance-wise) to instead overwrite one of C2x2_LU,C2x2_RU ?
    upper_half = contract(C2x2_LU, C2x2_RU, ([1], [0]))

    # ----- building C2x2_RD ----------------------------------------------------
    vec = (1, 1)
    shitf_coord = state.vertexToSite((coord[0] + vec[0], coord[1] + vec[1]))
    if force_cpu:
        C = env.C[(state.vertexToSite(shitf_coord), (1, 1))].cpu()
        T1 = env.T[(state.vertexToSite(shitf_coord), (0, 1))].cpu()
        T2 = env.T[(state.vertexToSite(shitf_coord), (1, 0))].cpu()
        a_1layer = state.site(shitf_coord).cpu()
        a_1layer2 = state2.site(shitf_coord).cpu()
    else:
        C = env.C[(state.vertexToSite(shitf_coord), (1, 1))]
        T1 = env.T[(state.vertexToSite(shitf_coord), (0, 1))]
        T2 = env.T[(state.vertexToSite(shitf_coord), (1, 0))]
        a_1layer = state.site(shitf_coord)
        a_1layer2 = state2.site(shitf_coord)
    dimsA = a_1layer.size()
    # contract all physical sites of this unit cell (index m)
    a = contiguous(einsum('mefgh,mabcd->eafbgchd', a_1layer, conj(a_1layer2)))
    a = view(a, (dimsA[1] ** 2, dimsA[2] ** 2, dimsA[3] ** 2, dimsA[4] ** 2))

    #	 1<-0	   	0
    # 2<-1--T1--2 1--C
    C2x2_RD = contract(C, T1, ([1], [2]))

    #		  2<-0
    #	   3<-1--T2
    #			 2
    #	 0<-1	 0
    # 1<-2--T1---C
    C2x2_RD = contract(C2x2_RD, T2, ([0], [2]))

    #	 2<-0	 1<-2
    # 3<-1--a--3 3--T2
    #	    2   	|
    #	    0	    |
    # 0<-1--T1------C
    C2x2_RD = contract(C2x2_RD, a, ([0, 3], [2, 3]))

    # permute 0123->1203
    # reshape (12)(03)->01
    C2x2_RD = contiguous(permute(C2x2_RD, (1, 2, 0, 3)))
    C2x2_RD = view(C2x2_RD, (T2.size(0) * a.size(0), T1.size(1) * a.size(1)))

    #	 0
    #	 |
    # 1--C2x2
    if verbosity > 0:
        print("C2X2 RD " + str((coord[0] + vec[0], coord[1] + vec[1])) + "->" + str(shitf_coord) + " (1,1): " + str(
            C2x2_RD.size()))

    # ----- building C2x2_LD ----------------------------------------------------
    vec = (0, 1)
    shitf_coord = state.vertexToSite((coord[0] + vec[0], coord[1] + vec[1]))
    if force_cpu:
        C = env.C[(state.vertexToSite(shitf_coord), (-1, 1))].cpu()
        T1 = env.T[(state.vertexToSite(shitf_coord), (-1, 0))].cpu()
        T2 = env.T[(state.vertexToSite(shitf_coord), (0, 1))].cpu()
        a_1layer = state.site(shitf_coord).cpu()
        a_1layer2 = state2.site(shitf_coord).cpu()
    else:
        C = env.C[(state.vertexToSite(shitf_coord), (-1, 1))]
        T1 = env.T[(state.vertexToSite(shitf_coord), (-1, 0))]
        T2 = env.T[(state.vertexToSite(shitf_coord), (0, 1))]
        a_1layer = state.site(shitf_coord)
        a_1layer2 = state2.site(shitf_coord)
    dimsA = a_1layer.size()
    # contract all physical sites of this unit cell (index m)
    a = contiguous(einsum('mefgh,mabcd->eafbgchd', a_1layer, conj(a_1layer2)))
    a = view(a, (dimsA[1] ** 2, dimsA[2] ** 2, dimsA[3] ** 2, dimsA[4] ** 2))

    # 0->1
    # T1--2
    # 1
    # 0
    # C--1->0
    C2x2_LD = contract(C, T1, ([0], [1]))

    # 1->0
    # T1--2->1
    # |
    # |	      0->2
    # C--0 1--T2--2->3
    C2x2_LD = contract(C2x2_LD, T2, ([0], [1]))

    # 0		   0->2
    # T1--1 1--a--3
    # |		   2
    # |		   2
    # C--------T2--3->1
    C2x2_LD = contract(C2x2_LD, a, ([1, 2], [1, 2]))

    # permute 0123->0213
    # reshape (02)(13)->01
    # 0
    # |
    # C2x2--1
    C2x2_LD = contiguous(permute(C2x2_LD, (0, 2, 1, 3)))
    C2x2_LD = view(C2x2_LD, (T1.size(0) * a.size(1), T2.size(1) * a.size(1)))
    if verbosity > 0:
        print("C2X2 LD " + str((coord[0] + vec[0], coord[1] + vec[1])) + "->" + str(shitf_coord) + " (-1,1): " + str(
            C2x2_LD.size()))

    # ----- build lower part C2x2_LD--C2x2_RD -----------------------------------
    # 0			    0->1
    # |     	    |
    # C2x2_LD--1 1--C2x2_RD
    # TODO is it worthy(performance-wise) to instead overwrite one of C2x2_LD,C2x2_RD ?
    lower_half = contract(C2x2_LD, C2x2_RD, ([1], [1]))

    # construct reduced density matrix by contracting lower and upper halfs
    # C2x2_LU------C2x2_RU
    # |				|
    # 0				1
    # 0				1
    # |  			|
    # C2x2_LD------C2x2_RD
    rdm = contract(upper_half, lower_half, ([0, 1], [0, 1]))

    rdm = rdm.to(env.device)
    return rdm

def rdm1x1_id_overlap(coord, state, state2, env, sym_pos_def=False, force_cpu=False, verbosity=0):
    r"""
    :param coord: vertex (x,y) for which reduced density matrix is constructed
    :param state: underlying wavefunction
    :param env: environment corresponding to ``state``
    :param state: 1-site operator to contract with the two physical indices of the rdm
    :param verbosity: logging verbosity
    :type coord: tuple(int,int)
    :type state: IPEPS
    :type env: ENV
    :type verbosity: int
    :return: 1-site reduced density matrix with indices :math:`s;s'`. If an operator was provided,
    returns the expectation value of this operator (not normalized by the norm of the wavefunction).
    :rtype: torch.tensor

    Computes 1-site reduced density matrix :math:`\rho_{1x1}` centered on vertex ``coord`` by
    contracting the following tensor network::

        C--T-----C
        |  |	 |
        T--A^+A--T
        |  |	 |
        C--T-----C

    If no operator was provided, the physical indices `s` and `s'` of on-site tensor :math:`A`
    at vertex ``coord`` and it's hermitian conjugate :math:`A^\dagger` are left uncontracted.
    Else, they are contracted with the operator.
    """
    who = "rdm1x1"
    # C(-1,-1)--1->0
    # 0
    # 0
    # T(-1,0)--2
    # 1
    if force_cpu:
        C = env.C[(coord, (-1, -1))].cpu()
        T = env.T[(coord, (-1, 0))].cpu()
    else:
        C = env.C[(coord, (-1, -1))]
        T = env.T[(coord, (-1, 0))]
    rdm = contract(C, T, ([0], [0]))
    if verbosity > 0:
        print("rdm=CT " + str(rdm.size()))
    # C(-1,-1)--0
    # |
    # T(-1,0)--2->1
    # 1
    # 0
    # C(-1,1)--1->2
    if force_cpu:
        C = env.C[(coord, (-1, 1))].cpu()
    else:
        C = env.C[(coord, (-1, 1))]
    rdm = contract(rdm, C, ([1], [0]))
    if verbosity > 0:
        print("rdm=CTC " + str(rdm.size()))
    # C(-1,-1)--0
    # |
    # T(-1,0)--1
    # |			    0->2
    # C(-1,1)--2 1--T(0,1)--2->3
    if force_cpu:
        T = env.T[(coord, (0, 1))].cpu()
    else:
        T = env.T[(coord, (0, 1))]
    rdm = contract(rdm, T, ([2], [1]))
    if verbosity > 0:
        print("rdm=CTCT " + str(rdm.size()))
    # TODO - more efficent contraction with uncontracted-double-layer on-site tensor
    #		Possibly reshape indices 1,2 of rdm, which are to be contracted with
    #		on-site tensor and contract bra,ket in two steps instead of creating
    #		double layer tensor
    #	 /
    # --A1--
    #  /|s
    #
    # s'|/
    # --A2--
    #  /
    #
    if force_cpu:
        a_1layer = state.site(coord).cpu()
        a_1layer2 = state2.site(coord).cpu()
    else:
        a_1layer = state.site(coord)
        a_1layer2 = state2.site(coord)
    dimsA = a_1layer.size()
    a = contiguous(einsum('mefgh,mabcd->eafbgchd', a_1layer, conj(a_1layer2)))
    a = view(a, (dimsA[1] ** 2, dimsA[2] ** 2, dimsA[3] ** 2, dimsA[4] ** 2))
    # C(-1,-1)--0
    # |
    # |			    0->2
    # T(-1,0)--1 1--a--3
    # |			    2\45(s,s')
    # |			    2
    # C(-1,1)-------T(0,1)--3->1
    rdm = contract(rdm, a, ([1, 2], [1, 2]))
    if verbosity > 0:
        print("rdm=CTCTa " + str(rdm.size()))
    # C(-1,-1)--0 0--T(0,-1)--2->0
    # |			 	 1
    # |			 	 2
    # T(-1,0)--------a--3->2
    # |			  	 |\45->34(s,s')
    # |			  	 |
    # C(-1,1)--------T(0,1)--1
    if force_cpu:
        T = env.T[(coord, (0, -1))].cpu()
    else:
        T = env.T[(coord, (0, -1))]
    rdm = contract(T, rdm, ([0, 1], [0, 2]))
    if verbosity > 0:
        print("rdm=CTCTaT " + str(rdm.size()))
    # C(-1,-1)--T(0,-1)--0 0--C(1,-1)
    # |		    |			  1->0
    # |		    |
    # T(-1,0)---a--2
    # |		    |\34(s,s')
    # |		    |
    # C(-1,1)---T(0,1)--0->1
    if force_cpu:
        C = env.C[(coord, (1, -1))].cpu()
    else:
        C = env.C[(coord, (1, -1))]
    rdm = contract(C, rdm, ([0], [0]))
    if verbosity > 0:
        print("rdm=CTCTaTC " + str(rdm.size()))
    # C(-1,-1)--T(0,-1)-----C(1,-1)
    # |		    |		  	    0
    # |		    |		 	    0
    # T(-1,0)---a--2 1------T(1,0)
    # |		    |\34->23(s,s')  2->0
    # |		    |
    # C(-1,1)---T(0,1)--1
    if force_cpu:
        T = env.T[(coord, (1, 0))].cpu()
    else:
        T = env.T[(coord, (1, 0))]
    rdm = contract(T, rdm, ([0, 1], [0, 2]))
    if verbosity > 0:
        print("rdm=CTCTaTCT " + str(rdm.size()))
    # C(-1,-1)--T(0,-1)--------C(1,-1)
    # |		    |			     |
    # |		    |		 	     |
    # T(-1,0)---a--------------T(1,0)
    # |		    |\23->12(s,s')   0
    # |		    |			     0
    # C(-1,1)---T(0,1)--1 1----C(1,1)
    if force_cpu:
        C = env.C[(coord, (1, 1))].cpu()
    else:
        C = env.C[(coord, (1, 1))]
    rdm = contract(rdm, C, ([0, 1], [0, 1]))
    if verbosity > 0:
        print("rdm=CTCTaTCTC " + str(rdm.size()))

    return rdm<|MERGE_RESOLUTION|>--- conflicted
+++ resolved
@@ -1300,15 +1300,9 @@
     else:
         # contract the 3-site operator with the rdm
         if force_cpu:
-<<<<<<< HEAD
-            value_operator = einsum('ikmjln,ikmjln->', rdm, operator.cpu())
-        else:
-            value_operator = einsum('ikmjln,ikmjln->', rdm, operator)
-=======
             value_operator = einsum('ijkmno,mnoijk', rdm, operator.cpu())
         else:
             value_operator = einsum('ijkmno,mnoijk', rdm, operator)
->>>>>>> bbfad60d
         rdm = value_operator
 
     rdm = rdm.to(env.device)
@@ -1344,11 +1338,7 @@
                                 operator_matrixform[fmap(n1, n2, n3), fmap(m1, m2, m3)] = operator[
                                     n1, n2, n3, m1, m2, m3]
         a = contiguous(
-<<<<<<< HEAD
-            einsum('mefgh,mn,nabcd->eafbgchd', a_1layer, operator_matrixform, conj(a_1layer)))
-=======
             einsum('mefgh,nm,nabcd->eafbgchd', a_1layer, operator_matrixform, conj(a_1layer)))
->>>>>>> bbfad60d
         a = view(a, (dimsA[1] ** 2, dimsA[2] ** 2, dimsA[3] ** 2, dimsA[4] ** 2))
 
     # C--10--T1--2

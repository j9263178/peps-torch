--- conflicted
+++ resolved
@@ -10,11 +10,7 @@
     def __init__(self, alpha=0.0, global_args=GLOBALARGS()):
         self.dtype=global_args.dtype
         self.device=global_args.device
-<<<<<<< HEAD
-        
-=======
         self.phys_dim=2
->>>>>>> ccaca9c3
         self.alpha=alpha
         self.h = self.get_h()
 

--- conflicted
+++ resolved
@@ -100,10 +100,6 @@
     :vartype max_iter_per_epoch: int
     :ivar verbosity_opt_epoch: verbosity within optimization epoch. Default: ``1``
     :vartype verbosity_opt_epoch: int
-<<<<<<< HEAD
-    :ivar resume: path to the checkpoint file used to resume a computation from optimization. If resume is None, a new computation is initialized. Default: ``None``
-    :vartype resume: str
-=======
     :ivar resume: path to the checkpoint file used to resume a computation from optimization. 
                   If resume is None, a new computation is initialized. Default: ``None``
     :vartype resume: str
@@ -111,18 +107,11 @@
                        CTM convergence, timings, gradients, etc. The information 
                        is logged in file ``{out_prefix}_log.json``. Default: ``True``
     :vartype opt_logging: bool
->>>>>>> f72c62cf
     """
     def __init__(self):
         self.opt_ctm_reinit = True
         self.lr = 1.0
-<<<<<<< HEAD
-        self.max_iter_per_epoch = 20
-        self.verbosity_opt_epoch = 1
-        self.resume = None
-=======
         self.max_iter_per_epoch = 1
         self.verbosity_opt_epoch = 1
         self.resume = None
-        self.opt_logging = True
->>>>>>> f72c62cf
+        self.opt_logging = True
# peps-torch ![Test Status](https://github.com/jurajHasik/peps-torch/actions/workflows/main.yml/badge.svg?branch=master) [![Documentation Status](https://readthedocs.org/projects/peps-torch/badge/?version=latest)](https://peps-torch.readthedocs.io/en/latest/?badge=latest)
### A tensor network library for two-dimensional lattice models
by Juraj Hasik, Glen Bigan Mbeng\
with contributions by Wei-Lin Tu, Seydou-Samba Diop, Sen Niu, Yi Xi


\
**peps-torch** performs optimization of infinite Projected entangled-pair states (iPEPS) 
by direct energy minimization. The energy is evaluated using environments obtained 
by the corner-transfer matrix (CTM) algorithm. Afterwards, the gradients are computed by reverse-mode 
automatic differentiation (AD).

#### Now supporting 
<<<<<<< HEAD
* **abelian symmetries, with implementation powered by [YAST](https://gitlab.com/marekrams/yast)**
=======
* **abelian symmetries, with implementation power by [YASTN](https://github.com/yastn/yastn)**
>>>>>>> e17857f2

  Allows definition of abelian-symmetric iPEPS in terms of block-sparse tensors, computing their 
  symmetric environments, and their optimization with gradient-based methods.

* **complex tensors with PyTorch 1.11+**
  
  extended L-BFGS optimizer for handling complex-valued tensors.
  
* **rich set of models and their examples**

  various spin [models](https://jurajhasik.github.io/peps-torch/models.html) on square and Kagome lattices, 
  using both dense and abelian-symmetric tensors. Wide set of [examples](https://github.com/jurajHasik/peps-torch/tree/master/examples) 
  which show how to optimize and compute observables for these models.       

<br>

**For the full documentation, continue to** [jurajhasik.github.io/peps-torch](https://jurajhasik.github.io/peps-torch/)
* * *
<br>

#### Quickstart: Examples with J1-J2 model on square lattice
**Ex. 1) Optimize one-site (C4v) symmetric iPEPS** with bond dimension D=2
and environment dimension X=32 for J1-J2 model at J2/J1=0.3 run 

```
python examples/j1j2/optim_j1j2_c4v.py --bond_dim 2 --chi 32 --seed 123 --j2 0.3 --out_prefix ex-c4v
```
Using the resulting state `ex-c4v_state.json`, compute the observables such as spin-spin 
and dimer-dimer correlations for distance up to 20 sites

```
python examples/j1j2/ctmrg_j1j2_c4v.py --instate ex-c4v_state.json --chi 48 --j2 0.3 --corrf_r 20
```

\
**Ex. 2) Optimize iPEPS with 2x2 unit cell** containing four distinct on-site tensors by running

```
python examples/j1j2/optim_j1j2.py --tiling 4SITE --bond_dim 2 --chi 32 --seed 123 --j2 0.3 \
--CTMARGS_fwd_checkpoint_move --OPTARGS_tolerance_grad 1.0e-8 --out_prefix ex-4site
```

The memory requirements of AD would increase sharply if all the intermediate variables are stored.
Instead, by passing `--CTMARGS_fwd_checkpoint_move` flag we opt for recomputing them on the fly 
while saving only the intermediate tensors of the CTM environment.

Compute observables and spin-spin correlation functions in horizontal and vertical direction
of the resulting state

```
python examples/j1j2/ctmrg_j1j2.py --tiling 4SITE --chi 48 --j2 0.3 --instate ex-4site_state.json --corrf_r 20
```

\
**Ex. 3) Optimize one-site iPEPS and impose both C4v symmetry and U(1) symmetry.** We choose a particular U(1) class,
defined in `u1sym/D4_U1_B.txt`, given by a set of 25 elementary tensors. The on-site tensor is then constructed
as their linear combination. This approach to symmetric iPEPS has been developed in Ref. [4]. Run 

```
python examples/j1j2/optim_j1j2_u1_c4v.py --bond_dim 4 --u1_class B --chi 32 --j2 0.2 \
--OPTARGS_line_search backtracking --OPTARGS_line_search_svd_method SYMARP --CTMARGS_fwd_checkpoint_move \
--out_prefix ex-u1b
```

The optimization is performed together with backtracking linesearch. Moreover, the CTM steps during linesearching are accelerated
by using partial eigenvalue decomposition (SCIPY's Arnoldi) instead of full-rank one.

Using the resulting state `ex-u1b_state.json`, compute the observables such as leading part of transfer matrix spectrum or spin-spin 
and dimer-dimer correlations for distance up to 20 sites

```
python examples/j1j2/ctmrg_j1j2_u1_c4v.py --instate ex-u1b_state.json --j2 0.2 --chi 32 --top_n 4 --corrf_r 20
```

\
**Ex. 4) Optimize complex-valued one-site (C4v) symmetric iPEPS**. Simply pass the flag `--GLOBALARGS_dtype complex128`. For instance,
the Ex. 1 becomes

```
python examples/j1j2/optim_j1j2_c4v.py --GLOBALARGS_dtype complex128 --bond_dim 3 --chi 32 \
--seed 123 --j2 0.5 --out_prefix ex-c4v
```
The computation of expectations values can be done right away, as the state stored in `ex-c4v_state.json` carries the 
datatype (dtype) of its tensors
```
python examples/j1j2/ctmrg_j1j2_c4v.py --GLOBALARGS_dtype complex128 --instate ex-c4v_state.json \
--chi 48 --j2 0.5 --corrf_r 20
```

\
**Ex. 5) Optimize U(1)-symmetric iPEPS with 2 sites in the unit cell**. The U(1)-symmetric tensors are implemented in block-sparse
fashion using YAST (see Dependencies). To specify the ansatz, one has to select charge sectors and their sizes for each
tensor making up the ansatz. Here, we adopt U(1)-structure determined
in Ref. [5]. which is provided in one of the test states, available in `test-input/abelian/c4v`. Run 


```
python examples/j1j2/abelian/optim_j1j2_u1.py --tiling BIPARTITE \
--instate test-input/abelian/c4v/BFGS100LS_U1B_D3-chi72-j20.0-run0-iRNDseed321_blocks_2site_state.json \
--chi 32 --j2 0.3 --CTMARGS_fwd_checkpoint_move --OPTARGS_tolerance_grad 1.0e-8 --out_prefix ex-2site-u1
```
The computation of expectations values can be carried out by invoking
```
python examples/j1j2/abelian/ctmrg_j1j2_u1.py --tiling BIPARTITE --chi 48 --j2 0.3 --instate ex-2site-u1_state.json
```

* * *
<br>

#### Supports:
- spin systems
- arbitrary rectangular unit cells
- abelian-symmetric tensors
- both real- and complex-valued tensors

#### Dependencies
- PyTorch 1.11+ (see https://pytorch.org/)
- (optional) YASTN (see https://github.com/yastn/yastn)
- (optional) scipy 1.3.+
- (optional) opt_einsum
- (optional) ArrayFire (see https://github.com/arrayfire/arrayfire)

YASTN is linked to **peps-torch** as a [git submodule](https://git-scm.com/book/en/v2/Git-Tools-Submodules).
To obtain it, you can use git:

`git submodule update --init --recursive`

#### Building documentation
- PyTorch 1.11+
- sphinx
- sphinx_rtd_theme

All the dependencies can be installed through ``conda`` (see https://docs.conda.io).

Afterwards, build documentation as follows:

`cd docs && make html`

The generated documentation is found at `docs/build/html/index.html`
* * *
\
Inspired by the pioneering work of Hai-Jun Liao, Jin-Guo Liu, Lei Wang, and Tao Xiang,
[Phys. Rev. X 9, 031041](https://journals.aps.org/prx/abstract/10.1103/PhysRevX.9.031041) or arXiv version [arXiv:1903.09650](https://arxiv.org/abs/1903.09650)

References:

1.	*Corner Transfer Matrix Renormalization Group Method*, T. Nishino and K. Okunishi, 
	[Journal of the Physical Society of Japan 65, 891 (1996)](https://journals.jps.jp/doi/10.1143/JPSJ.65.891) 
	or arXiv version [arXiv:cond-mat/9507087 ](https://arxiv.org/abs/cond-mat/9507087)
2.	*Faster Methods for Contracting Infinite 2D Tensor Networks*,  
	M.T. Fishman, L. Vanderstraeten, V. Zauner-Stauber, J. Haegeman, and F. Verstraete,
	[Phys. Rev. B 98, 235148 (2018) ](https://journals.aps.org/prb/abstract/10.1103/PhysRevB.98.235148)
	or arXiv version [arXiv:1711.05881 ](https://arxiv.org/abs/1711.05881)
3.	*Competing States in the t-J Model: Uniform d-Wave State versus Stripe State (Supplemental Material)*, 
	P. Corboz, T. M. Rice, and M. Troyer, [Phys. Rev. Lett. 113, 046402 (2014) ](https://journals.aps.org/prl/abstract/10.1103/PhysRevLett.113.046402>) or arXiv version 
	[arXiv:1402.2859](https://arxiv.org/abs/1402.2859)
4.	*Systematic construction of spin liquids on the square lattice from tensor networks with SU(2) symmetry*, 
	M. Mambrini, R. Orus, and D. Poilblanc, [Phys. Rev. B 94, 205124 (2016)](https://journals.aps.org/prb/abstract/10.1103/PhysRevB.94.205124) or arXiv version [arXiv:1608.06003](https://arxiv.org/abs/1608.06003)
5.	*Investigation of the Néel phase of the frustrated Heisenberg antiferromagnet by differentiable symmetric tensor networks*,
	J. Hasik, D. Poilblanc, and F. Becca, [SciPost Phys. 10, 012 (2021)](https://scipost.org/submissions/scipost_202011_00009v2/)<|MERGE_RESOLUTION|>--- conflicted
+++ resolved
@@ -11,11 +11,7 @@
 automatic differentiation (AD).
 
 #### Now supporting 
-<<<<<<< HEAD
-* **abelian symmetries, with implementation powered by [YAST](https://gitlab.com/marekrams/yast)**
-=======
 * **abelian symmetries, with implementation power by [YASTN](https://github.com/yastn/yastn)**
->>>>>>> e17857f2
 
   Allows definition of abelian-symmetric iPEPS in terms of block-sparse tensors, computing their 
   symmetric environments, and their optimization with gradient-based methods.

--- conflicted
+++ resolved
@@ -4,8 +4,6 @@
 from args import *
 from env import *
 from ipeps import write_ipeps
-import matplotlib.pyplot as plt
-from IPython import embed
 
 # A = torch.rand((phys_dim, bond_dim, bond_dim, bond_dim, bond_dim), dtype=torch.float64)
 # A = 2 * (A - 0.5)
@@ -92,13 +90,7 @@
     for epoch in range(local_args.opt_max_iter):
  
         loss = optimizer.step(closure)
-<<<<<<< HEAD
-        # print("Optimizer's state_dict:")
-        # for var_name in optimizer.state_dict():
-        #     print(var_name, "\t")        
-=======
 
->>>>>>> f72c62cf
         # compute and print observables
         if verbosity>0:
             obs_values, obs_labels = model.eval_obs(state,current_env[0])
@@ -109,23 +101,10 @@
         if t_data["loss"][-2] > t_data["loss"][-1]:
             write_ipeps(state, outputstatefile, normalize=True)
     
-<<<<<<< HEAD
-
-    loss, _ctm_env = loss_fn(state, current_env[0], ctm_args=ctm_args, opt_args=opt_args, global_args=global_args)
-=======
     loss, ctm_env, history, t_ctm = loss_fn(state, current_env[0], ctm_args=ctm_args, opt_args=opt_args, global_args=global_args)
->>>>>>> f72c62cf
     torch.save({
             'epoch': epoch0 + local_args.opt_max_iter,
             'loss': loss.item(),
             'parameters': parameters,
             'optimizer_state_dict': optimizer.state_dict()}, checkpoint_file)
-<<<<<<< HEAD
-    print(checkpoint_file)
-
-
-    # plt.plot(t_data["loss"][20:])
-    # plt.show()
-=======
-    print(checkpoint_file)
->>>>>>> f72c62cf
+    print(checkpoint_file)
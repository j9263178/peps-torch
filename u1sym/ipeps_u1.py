--- conflicted
+++ resolved
@@ -9,21 +9,10 @@
 
 
 class IPEPS_U1SYM(ipeps.IPEPS):
-<<<<<<< HEAD
-<<<<<<< HEAD
-	def __init__(self, sym_tensors, coeffs, var_coeffs_allowed=None, vertexToSite=None, lX=None, lY=None, \
-                 peps_args=cfg.peps_args, global_args=cfg.global_args):
-=======
-=======
->>>>>>> 02ea0bed
     def __init__(self, sym_tensors_triangle, sym_tensors_site, coeffs_triangle_up, coeffs_site, sym_up_dn=True,
                  coeffs_triangle_dn=None,
                  var_coeffs_triangle=None, var_coeffs_site=None, vertexToSite=None,
                  lX=None, lY=None, peps_args=cfg.peps_args, global_args=cfg.global_args):
-<<<<<<< HEAD
->>>>>>> now supporting different triangle tensors, and and more general input of symmetrics tensors
-=======
->>>>>>> 02ea0bed
         r"""
         :param sym_tensors: list of selected symmetric tensors
         :param coeffs: map from elementary unit cell to vector of coefficients
@@ -45,10 +34,6 @@
         indexed by tuple of coordinates (x,y) within the elementary unit cell.
         The index-position convetion for on-site tensors is defined as follows::
 
-<<<<<<< HEAD
-
-=======
->>>>>>> 02ea0bed
                u s
                |/
             l--A--r  <=> A[s,u,l,d,r]
@@ -60,10 +45,6 @@
 
         Member ``vertexToSite`` is a mapping function from vertex on a square lattice
         passed in as tuple(x,y) to a corresponding tuple(x,y) within elementary unit cell.
-<<<<<<< HEAD
-=======
-
->>>>>>> 02ea0bed
         On-site tensor of an IPEPS object ``wfc`` at vertex (x,y) is conveniently accessed
         through the member function ``site``, which internally uses ``vertexToSite`` mapping::
 
@@ -103,10 +84,6 @@
             #  0   A  B A B A
             #  1   B  A B A B
 
-<<<<<<< HEAD
-
-=======
->>>>>>> 02ea0bed
             # Example 3: iPEPS with 3x2 unit cell with PBC
 
             sites={(0,0): A, (1,0): B, (2,0): C, (0,1): D, (1,1): E, (2,1): F}
@@ -392,11 +369,7 @@
             # 1) fill the tensor with elements from the list "entries"
             # which list the coefficients in the following
             # notation: Dimensions are indexed starting from 0
-<<<<<<< HEAD
-
-=======
-            #
->>>>>>> 02ea0bed
+
             # index (integer) of coeff, (float) Re, Im
             if X.is_complex():
                 for entry in t["entries"]:

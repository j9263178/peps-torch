--- conflicted
+++ resolved
@@ -7,15 +7,8 @@
 import ipeps.ipeps as ipeps
 
 class IPEPS_U1SYM(ipeps.IPEPS):
-<<<<<<< HEAD
     def __init__(self, sym_tensors, coeffs, vertexToSite=None, lX=None, lY=None, \
         peps_args=cfg.peps_args, global_args=cfg.global_args):
-=======
-    def __init__(self, sym_tensors_triangle, sym_tensors_site, coeffs_triangle_up, coeffs_site, sym_up_dn=True,
-                 coeffs_triangle_dn=None,
-                 var_coeffs_triangle=None, var_coeffs_site=None, vertexToSite=None,
-                 lX=None, lY=None, peps_args=cfg.peps_args, global_args=cfg.global_args):
->>>>>>> 72b034d2
         r"""
         :param sym_tensors: list of selected symmetric tensors
         :param coeffs: map from elementary unit cell to vector of coefficients
@@ -37,13 +30,8 @@
         indexed by tuple of coordinates (x,y) within the elementary unit cell.
         The index-position convetion for on-site tensors is defined as follows::
 
-<<<<<<< HEAD
                u s 
                |/ 
-=======
-               u s
-               |/
->>>>>>> 72b034d2
             l--A--r  <=> A[s,u,l,d,r]
                |
                d
@@ -52,8 +40,7 @@
             up, left, down, right in anti-clockwise order starting from up
 
         Member ``vertexToSite`` is a mapping function from vertex on a square lattice
-        passed in as tuple(x,y) to a corresponding tuple(x,y) within elementary unit cell.
-        
+        passed in as tuple(x,y) to a corresponding tuple(x,y) within elementary unit cell.        
         On-site tensor of an IPEPS object ``wfc`` at vertex (x,y) is conveniently accessed 
         through the member function ``site``, which internally uses ``vertexToSite`` mapping::
             
@@ -92,15 +79,9 @@
             # -1   B  A B A B
             #  0   A  B A B A
             #  1   B  A B A B
-<<<<<<< HEAD
         
             # Example 3: iPEPS with 3x2 unit cell with PBC 
             
-=======
-
-            # Example 3: iPEPS with 3x2 unit cell with PBC
-
->>>>>>> 72b034d2
             sites={(0,0): A, (1,0): B, (2,0): C, (0,1): D, (1,1): E, (2,1): F}
             wfc= IPEPS(sites,lX=3,lY=2)
             
@@ -335,7 +316,7 @@
             # 1) fill the tensor with elements from the list "entries"
             # which list the coefficients in the following
             # notation: Dimensions are indexed starting from 0
-            # 
+            #
             # index (integer) of coeff, (float) Re, Im
             if X.is_complex():
                 for entry in t["entries"]:

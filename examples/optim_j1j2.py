import context
import torch
import argparse
import config as cfg
from ipeps.ipeps import *
from ctm.generic.env import *
from ctm.generic import ctmrg
from ctm.generic import transferops
from models import j1j2
# from optim.ad_optim import optimize_state
from optim.ad_optim_lbfgs_mod import optimize_state
import unittest
import logging
log = logging.getLogger(__name__)

# parse command line args and build necessary configuration objects
parser= cfg.get_args_parser()
# additional model-dependent arguments
parser.add_argument("--j1", type=float, default=1., help="nearest-neighbour coupling")
parser.add_argument("--j2", type=float, default=0., help="next nearest-neighbour coupling")
parser.add_argument("--tiling", default="BIPARTITE", help="tiling of the lattice", \
    choices=["BIPARTITE", "1SITE", "2SITE", "4SITE", "8SITE"])
parser.add_argument("--top_freq", type=int, default=-1, help="freuqency of transfer operator spectrum evaluation")
parser.add_argument("--top_n", type=int, default=2, help="number of leading eigenvalues"+
    "of transfer operator to compute")
args, unknown_args = parser.parse_known_args()

def main():
    cfg.configure(args)
    cfg.print_config()
    torch.set_num_threads(args.omp_cores)
    torch.manual_seed(args.seed)
    
    model= j1j2.J1J2(j1=args.j1, j2=args.j2)

    # initialize an ipeps
    # 1) define lattice-tiling function, that maps arbitrary vertex of square lattice
    # coord into one of coordinates within unit-cell of iPEPS ansatz    
    if args.tiling == "BIPARTITE":
        def lattice_to_site(coord):
            vx = (coord[0] + abs(coord[0]) * 2) % 2
            vy = abs(coord[1])
            return ((vx + vy) % 2, 0)
    elif args.tiling == "1SITE":
        def lattice_to_site(coord):
            return (0, 0)
    elif args.tiling == "2SITE":
        def lattice_to_site(coord):
            vx = (coord[0] + abs(coord[0]) * 2) % 2
            vy = (coord[1] + abs(coord[1]) * 1) % 1
            return (vx, vy)
    elif args.tiling == "4SITE":
        def lattice_to_site(coord):
            vx = (coord[0] + abs(coord[0]) * 2) % 2
            vy = (coord[1] + abs(coord[1]) * 2) % 2
            return (vx, vy)
    elif args.tiling == "8SITE":
        def lattice_to_site(coord):
            shift_x = coord[0] + 2*(coord[1] // 2)
            vx = shift_x % 4
            vy = coord[1] % 2
            return (vx, vy)
    else:
        raise ValueError("Invalid tiling: "+str(args.tiling)+" Supported options: "\
            +"BIPARTITE, 1SITE, 2SITE, 4SITE, 8SITE")

    if args.instate!=None:
        state = read_ipeps(args.instate, vertexToSite=lattice_to_site)
        if args.bond_dim > max(state.get_aux_bond_dims()):
            # extend the auxiliary dimensions
            state = extend_bond_dim(state, args.bond_dim)
        state.add_noise(args.instate_noise)
    elif args.opt_resume is not None:
        if args.tiling == "BIPARTITE" or args.tiling == "2SITE":
            state= IPEPS(dict(), lX=2, lY=1)
        elif args.tiling == "1SITE":
            state= IPEPS(dict(), lX=1, lY=1)
        elif args.tiling == "4SITE":
            state= IPEPS(dict(), lX=2, lY=2)
        elif args.tiling == "8SITE":
            state= IPEPS(dict(), lX=4, lY=2)
        state.load_checkpoint(args.opt_resume)
    elif args.ipeps_init_type=='RANDOM':
        bond_dim = args.bond_dim
        A = torch.rand((model.phys_dim, bond_dim, bond_dim, bond_dim, bond_dim),\
<<<<<<< HEAD
            dtype=cfg.global_args.dtype,device=cfg.global_args.device)
        A = A/torch.max(torch.abs(A))
        sites = {(0,0): A}
        if args.tiling == "2SITE" or args.tiling == "4SITE" or args.tiling == "8SITE":
            B = torch.rand((model.phys_dim, bond_dim, bond_dim, bond_dim, bond_dim),\
                dtype=cfg.global_args.dtype,device=cfg.global_args.device)
            sites[(1,0)]= B/torch.max(torch.abs(B))
=======
            dtype=cfg.global_args.torch_dtype,device=cfg.global_args.device)
        B = torch.rand((model.phys_dim, bond_dim, bond_dim, bond_dim, bond_dim),\
            dtype=cfg.global_args.torch_dtype,device=cfg.global_args.device)

        # normalization of initial random tensors
        A = A/A.abs().max()
        B = B/B.abs().max()

        sites = {(0,0): A, (1,0): B}
        
>>>>>>> d6124ed6
        if args.tiling == "4SITE" or args.tiling == "8SITE":
            C= torch.rand((model.phys_dim, bond_dim, bond_dim, bond_dim, bond_dim),\
                dtype=cfg.global_args.torch_dtype,device=cfg.global_args.device)
            D= torch.rand((model.phys_dim, bond_dim, bond_dim, bond_dim, bond_dim),\
<<<<<<< HEAD
                dtype=cfg.global_args.dtype,device=cfg.global_args.device)
            sites[(0,1)]= C/torch.max(torch.abs(C))
            sites[(1,1)]= D/torch.max(torch.abs(D))
=======
                dtype=cfg.global_args.torch_dtype,device=cfg.global_args.device)
            sites[(0,1)] = C/C.abs().max()
            sites[(1,1)] = D/D.abs().max()

>>>>>>> d6124ed6
        if args.tiling == "8SITE":
            E= torch.rand((model.phys_dim, bond_dim, bond_dim, bond_dim, bond_dim),\
                dtype=cfg.global_args.torch_dtype,device=cfg.global_args.device)
            F= torch.rand((model.phys_dim, bond_dim, bond_dim, bond_dim, bond_dim),\
                dtype=cfg.global_args.torch_dtype,device=cfg.global_args.device)
            G= torch.rand((model.phys_dim, bond_dim, bond_dim, bond_dim, bond_dim),\
                dtype=cfg.global_args.torch_dtype,device=cfg.global_args.device)
            H= torch.rand((model.phys_dim, bond_dim, bond_dim, bond_dim, bond_dim),\
<<<<<<< HEAD
                dtype=cfg.global_args.dtype,device=cfg.global_args.device)
            sites[(2,0)]=  E/torch.max(torch.abs(E))
            sites[(3,0)] = F/torch.max(torch.abs(F))
            sites[(2,1)] = G/torch.max(torch.abs(G))
            sites[(3,1)] = H/torch.max(torch.abs(H))

=======
                dtype=cfg.global_args.torch_dtype,device=cfg.global_args.device)
            sites[(2,0)] = E/E.abs().max()
            sites[(3,0)] = F/F.abs().max()
            sites[(2,1)] = G/G.abs().max()
            sites[(3,1)] = H/H.abs().max()
            
>>>>>>> d6124ed6
        state = IPEPS(sites, vertexToSite=lattice_to_site)
    else:
        raise ValueError("Missing trial state: -instate=None and -ipeps_init_type= "\
            +str(args.ipeps_init_type)+" is not supported")

    if not state.dtype==model.dtype:
        cfg.global_args.torch_dtype= state.dtype
        print(f"dtype of initial state {state.dtype} and model {model.dtype} do not match.")
        print(f"Setting default dtype to {cfg.global_args.torch_dtype} and reinitializing "\
        +" the model")
        model= j1j2.J1J2(alpha=args.alpha)

    print(state)
    
    # 2) select the "energy" function 
    if args.tiling == "BIPARTITE" or args.tiling == "2SITE":
        energy_f=model.energy_2x2_2site
        eval_obs_f= model.eval_obs
    elif args.tiling == "1SITE":
        energy_f= model.energy_2x2_1site_BP
        # TODO include eval_obs with rotation on B-sublattice
        eval_obs_f= model.eval_obs
    elif args.tiling == "4SITE":
        energy_f=model.energy_2x2_4site
        eval_obs_f= model.eval_obs
    elif args.tiling == "8SITE":
        energy_f=model.energy_2x2_8site
        eval_obs_f= model.eval_obs
    else:
        raise ValueError("Invalid tiling: "+str(args.tiling)+" Supported options: "\
            +"BIPARTITE, 2SITE, 4SITE, 8SITE")

    @torch.no_grad()
    def ctmrg_conv_energy(state, env, history, ctm_args=cfg.ctm_args):
        if not history:
            history=[]
        e_curr = energy_f(state, env)
        history.append(e_curr.item())

        if (len(history) > 1 and abs(history[-1]-history[-2]) < ctm_args.ctm_conv_tol)\
            or len(history) >= ctm_args.ctm_max_iter:
            log.info({"history_length": len(history), "history": history})
            return True, history
        return False, history

    ctm_env = ENV(args.chi, state)
    init_env(state, ctm_env)
    
    ctm_env, *ctm_log= ctmrg.run(state, ctm_env, conv_check=ctmrg_conv_energy)
    loss0 = energy_f(state, ctm_env)
    obs_values, obs_labels = eval_obs_f(state,ctm_env)
    print(", ".join(["epoch","energy"]+obs_labels))
    print(", ".join([f"{-1}",f"{loss0}"]+[f"{v}" for v in obs_values]))

    def loss_fn(state, ctm_env_in, opt_context):
        ctm_args= opt_context["ctm_args"]
        opt_args= opt_context["opt_args"]

        # possibly re-initialize the environment
        if opt_args.opt_ctm_reinit:
            init_env(state, ctm_env_in)

        # 1) compute environment by CTMRG
        ctm_env_out, *ctm_log= ctmrg.run(state, ctm_env_in, \
            conv_check=ctmrg_conv_energy, ctm_args=ctm_args)
        
        # 2) evaluate loss with the converged environment
        loss = energy_f(state, ctm_env_out)
        
        return (loss, ctm_env_out, *ctm_log)

    def _to_json(l):
                re=[l[i,0].item() for i in range(l.size()[0])]
                im=[l[i,1].item() for i in range(l.size()[0])]
                return dict({"re": re, "im": im})

    @torch.no_grad()
    def obs_fn(state, ctm_env, opt_context):
        if ("line_search" in opt_context.keys() and not opt_context["line_search"]) \
            or not "line_search" in opt_context.keys():
            epoch= len(opt_context["loss_history"]["loss"]) 
            loss= opt_context["loss_history"]["loss"][-1]
            obs_values, obs_labels = eval_obs_f(state,ctm_env)
            print(", ".join([f"{epoch}",f"{loss}"]+[f"{v}" for v in obs_values]))
            log.info("Norm(sites): "+", ".join([f"{t.norm()}" for c,t in state.sites.items()]))

            with torch.no_grad():
                if args.top_freq>0 and epoch%args.top_freq==0:
                    coord_dir_pairs=[((0,0), (1,0)), ((0,0), (0,1)), ((1,1), (1,0)), ((1,1), (0,1))]
                    for c,d in coord_dir_pairs:
                        # transfer operator spectrum
                        print(f"TOP spectrum(T)[{c},{d}] ",end="")
                        l= transferops.get_Top_spec(args.top_n, c,d, state, ctm_env)
                        print("TOP "+json.dumps(_to_json(l)))

    # optimize
    optimize_state(state, ctm_env, loss_fn, obs_fn=obs_fn)

    # compute final observables for the best variational state
    outputstatefile= args.out_prefix+"_state.json"
    state= read_ipeps(outputstatefile, vertexToSite=state.vertexToSite)
    ctm_env = ENV(args.chi, state)
    init_env(state, ctm_env)
    ctm_env, *ctm_log= ctmrg.run(state, ctm_env, conv_check=ctmrg_conv_energy)
    opt_energy = energy_f(state,ctm_env)
    obs_values, obs_labels = eval_obs_f(state,ctm_env)
    print(", ".join([f"{args.opt_max_iter}",f"{opt_energy}"]+[f"{v}" for v in obs_values]))  

if __name__=='__main__':
    if len(unknown_args)>0:
        print("args not recognized: "+str(unknown_args))
        raise Exception("Unknown command line arguments")
    main()

class TestOpt(unittest.TestCase):
    def setUp(self):
        args.j2=0.0
        args.bond_dim=2
        args.chi=16
        args.opt_max_iter=3
        try:
            import scipy.sparse.linalg
            self.SCIPY= True
        except:
            print("Warning: Missing scipy. Arnoldi methods not available.")
            self.SCIPY= False

    # basic tests
    def test_opt_GESDD_BIPARTITE(self):
        args.CTMARGS_projector_svd_method="GESDD"
        args.tiling="BIPARTITE"
        main()

    def test_opt_GESDD_BIPARTITE_LS_strong_wolfe(self):
        args.CTMARGS_projector_svd_method="GESDD"
        args.tiling="BIPARTITE"
        args.line_search="strong_wolfe"
        main()

    def test_opt_GESDD_BIPARTITE_LS_backtracking(self):
        if not self.SCIPY: self.skipTest("test skipped: missing scipy")
        args.CTMARGS_projector_svd_method="GESDD"
        args.tiling="BIPARTITE"
        args.line_search="backtracking"
        args.line_search_svd_method="ARP"
        main()

    def test_opt_GESDD_4SITE(self):
        args.CTMARGS_projector_svd_method="GESDD"
        args.tiling="4SITE"
        main()

    @unittest.skipIf(not torch.cuda.is_available(), "CUDA not available")
    def test_opt_GESDD_BIPARTITE_gpu(self):
        args.GLOBALARGS_device="cuda:0"
        args.CTMARGS_projector_svd_method="GESDD"
        args.tiling="BIPARTITE"
        main()

    @unittest.skipIf(not torch.cuda.is_available(), "CUDA not available")
    def test_opt_GESDD_BIPARTITE_LS_backtracking_gpu(self):
        if not self.SCIPY: self.skipTest("test skipped: missing scipy")
        args.CTMARGS_projector_svd_method="GESDD"
        args.tiling="BIPARTITE"
        args.line_search="backtracking"
        args.line_search_svd_method="ARP"
        main()

    @unittest.skipIf(not torch.cuda.is_available(), "CUDA not available")
    def test_opt_GESDD_4SITE_gpu(self):
        args.GLOBALARGS_device="cuda:0"
        args.CTMARGS_projector_svd_method="GESDD"
        args.tiling="4SITE"
        main()<|MERGE_RESOLUTION|>--- conflicted
+++ resolved
@@ -83,40 +83,22 @@
     elif args.ipeps_init_type=='RANDOM':
         bond_dim = args.bond_dim
         A = torch.rand((model.phys_dim, bond_dim, bond_dim, bond_dim, bond_dim),\
-<<<<<<< HEAD
-            dtype=cfg.global_args.dtype,device=cfg.global_args.device)
+            dtype=cfg.global_args.torch_dtype,device=cfg.global_args.device)
+
+        # normalization of initial random tensors
         A = A/torch.max(torch.abs(A))
         sites = {(0,0): A}
-        if args.tiling == "2SITE" or args.tiling == "4SITE" or args.tiling == "8SITE":
+        if args.tiling in ["BIPARTITE", "2SITE", "4SITE", "8SITE"]:
             B = torch.rand((model.phys_dim, bond_dim, bond_dim, bond_dim, bond_dim),\
-                dtype=cfg.global_args.dtype,device=cfg.global_args.device)
+                dtype=cfg.global_args.torch_dtype,device=cfg.global_args.device)
             sites[(1,0)]= B/torch.max(torch.abs(B))
-=======
-            dtype=cfg.global_args.torch_dtype,device=cfg.global_args.device)
-        B = torch.rand((model.phys_dim, bond_dim, bond_dim, bond_dim, bond_dim),\
-            dtype=cfg.global_args.torch_dtype,device=cfg.global_args.device)
-
-        # normalization of initial random tensors
-        A = A/A.abs().max()
-        B = B/B.abs().max()
-
-        sites = {(0,0): A, (1,0): B}
-        
->>>>>>> d6124ed6
-        if args.tiling == "4SITE" or args.tiling == "8SITE":
+        if args.tiling in ["4SITE", "8SITE"]:
             C= torch.rand((model.phys_dim, bond_dim, bond_dim, bond_dim, bond_dim),\
                 dtype=cfg.global_args.torch_dtype,device=cfg.global_args.device)
             D= torch.rand((model.phys_dim, bond_dim, bond_dim, bond_dim, bond_dim),\
-<<<<<<< HEAD
-                dtype=cfg.global_args.dtype,device=cfg.global_args.device)
+                dtype=cfg.global_args.torch_dtype,device=cfg.global_args.device)
             sites[(0,1)]= C/torch.max(torch.abs(C))
             sites[(1,1)]= D/torch.max(torch.abs(D))
-=======
-                dtype=cfg.global_args.torch_dtype,device=cfg.global_args.device)
-            sites[(0,1)] = C/C.abs().max()
-            sites[(1,1)] = D/D.abs().max()
-
->>>>>>> d6124ed6
         if args.tiling == "8SITE":
             E= torch.rand((model.phys_dim, bond_dim, bond_dim, bond_dim, bond_dim),\
                 dtype=cfg.global_args.torch_dtype,device=cfg.global_args.device)
@@ -125,21 +107,11 @@
             G= torch.rand((model.phys_dim, bond_dim, bond_dim, bond_dim, bond_dim),\
                 dtype=cfg.global_args.torch_dtype,device=cfg.global_args.device)
             H= torch.rand((model.phys_dim, bond_dim, bond_dim, bond_dim, bond_dim),\
-<<<<<<< HEAD
-                dtype=cfg.global_args.dtype,device=cfg.global_args.device)
-            sites[(2,0)]=  E/torch.max(torch.abs(E))
+                dtype=cfg.global_args.torch_dtype,device=cfg.global_args.device)
+            sites[(2,0)] = E/torch.max(torch.abs(E))
             sites[(3,0)] = F/torch.max(torch.abs(F))
             sites[(2,1)] = G/torch.max(torch.abs(G))
             sites[(3,1)] = H/torch.max(torch.abs(H))
-
-=======
-                dtype=cfg.global_args.torch_dtype,device=cfg.global_args.device)
-            sites[(2,0)] = E/E.abs().max()
-            sites[(3,0)] = F/F.abs().max()
-            sites[(2,1)] = G/G.abs().max()
-            sites[(3,1)] = H/H.abs().max()
-            
->>>>>>> d6124ed6
         state = IPEPS(sites, vertexToSite=lattice_to_site)
     else:
         raise ValueError("Missing trial state: -instate=None and -ipeps_init_type= "\
